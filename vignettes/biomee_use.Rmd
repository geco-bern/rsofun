---
title: "BiomeE usage"
author: "Koen Hufkens, Josefa Arán"
output: rmarkdown::html_vignette
vignette: >
  %\VignetteIndexEntry{BiomeE usage}
  %\VignetteEngine{knitr::rmarkdown}
  %\usepackage[utf8]{inputenc}
---

```{r setup, include = FALSE}
knitr::opts_chunk$set(
  collapse = TRUE,
  comment = "#>"
)

library(rsofun)
library(dplyr)
library(ggplot2)
```

The `rsofun` package and framework includes two main models. The `pmodel` and `biomee` (which in part relies on pmodel component). Here we give a short example on how to run the `biomee` model on the included demo datasets to familiarize yourself with both the data structure and the outputs.

## Demo data

The package includes two demo datasets to run and validate pmodel output. These files can be directly loaded into your workspace by typing:

```{r eval = FALSE}
library(rsofun)

biomee_gs_leuning_drivers
biomee_p_model_drivers
biomee_validation
```

These are real data from the Swiss CH-Lae fluxnet site. We can use these data to run the model, together with observations of GPP we can also parameterize `biomee` parameters.

# Two model approaches

BiomeE is a cohort-based vegetation model which simulates vegetation dynamics and biogeochemical processes (Weng et al., 2015). The model is able to link photosynthesis standard models (Farquhar et al., 1980) with tree allometry. In our formulation we retain the original model structure with the standard photosynthesis formulation (i.e. "gs_leuning") as well as an alternative "p-model" approach. Both model structures operate at different time scales, where the original input has an hourly time step our alternative p-model approach uses a daily time step. Hence, we have two different datasets as driver data (with the BiomeE p-model input being an aggregate of the high resolution hourly data).

## Running the BiomeE model with standard photosynthesis

With all data prepared we can run the model using `runread_biomee_f()`. This function takes the nested data structure and runs the model site by site, returning nested model output results matching the input drivers. In our case only one site will be evaluated.

```{r}
# print parameter settings
biomee_gs_leuning_drivers$params_siml

# print forcing
head(biomee_gs_leuning_drivers$forcing)
```

```{r eval = FALSE}
set.seed(2023)

# run the model
biomee_gs_leuning_output <- runread_biomee_f(
     biomee_gs_leuning_drivers,
     makecheck = TRUE,
     parallel = FALSE
     )

# split out the annual data
biomee_gs_leuning_output <- biomee_gs_leuning_output$data[[1]]$output_annual_tile
```

```{r echo = FALSE, eval = FALSE}
# Save output
save(biomee_gs_leuning_output, file = "files/biomee_gs_leuning_output.rda")
```

```{r echo = FALSE}
load("files/biomee_gs_leuning_output.rda")
```

### Plotting output

We can now visualize the model output.

```{r fig.width=7}
# we only have one site so we'll unnest
# the main model output
biomee_gs_leuning_output |>
  ggplot() +
  geom_line(aes(x = year, y = GPP)) +
  theme_classic()+labs(x = "Year", y = "GPP")

biomee_gs_leuning_output |>
  ggplot() +
  geom_line(aes(x = year, y = plantC)) +
  theme_classic()+labs(x = "Year", y = "plantC")
```

## Running the BiomeE model with P-model photosynthesis

Running the fast P-model implementation.

```{r}
# print parameter settings
biomee_p_model_drivers$params_siml

# print forcing for P-model
head(biomee_p_model_drivers$forcing)
```

```{r eval = FALSE}
# run the model
biomee_p_model_output <- runread_biomee_f(
     biomee_p_model_drivers,
     makecheck = TRUE,
     parallel = FALSE
     )

# split out the annual data for visuals
biomee_p_model_output <- biomee_p_model_output$data[[1]]$output_annual_tile
```

```{r echo = FALSE, eval = FALSE}
# Save output
save(biomee_p_model_output, file = "files/biomee_p_model_output.rda")
```

```{r echo = FALSE}
load("files/biomee_p_model_output.rda")
```

### Plotting output

We can now visualize the model output.

```{r fig.width=7}
# we only have one site so we'll unnest
# the main model output
biomee_p_model_output %>% 
  ggplot() +
  geom_line(aes(x = year, y = GPP)) +
  theme_classic()+labs(x = "Year", y = "GPP")

biomee_p_model_output %>% 
  ggplot() +
  geom_line(aes(x = year, y = plantC)) +
  theme_classic()+labs(x = "Year", y = "plantC")
```

## Calibrating model parameters

To optimize new parameters based upon driver data and a validation dataset we must first specify an optimization strategy and settings, as well as parameter ranges. In this example, we use as cost the root mean squared error (RMSE) between simulated and observed targets (GPP, LAI, Density and Biomass) and we minimize it using the `GenSA` optimizer. 

```{r eval = FALSE}
# Mortality as DBH
settings <- list(
  method              = "GenSA",
  metric              = cost_rmse_biomee,
  control = list(
    maxit = 10
  ),
  par = list(
      phiRL = list(lower=0.5, upper=5, init=3.5),
      LAI_light = list(lower=2, upper=5, init=3.5),
      tf_base = list(lower=0.5, upper=1.5, init=1),
      par_mort = list(lower=0.1, upper=2, init=1))
)

pars <- calib_sofun(
  drivers = biomee_gs_leuning_drivers,
  obs = biomee_validation,
  settings = settings
)
```

```{r echo = FALSE}
# Take values from the chunk before, which was run locally
pars <- list(
  par = c(phiRL = 0.9709220,
          LAI_light = 4.5722199,
          tf_base = 0.5849346,
          par_mort = 1.5779371)
)
```

Using the calibrated parameter values, we can run again the BiomeE simulations.
```{r eval = FALSE}
# replace parameter values by calibration output
drivers <- biomee_p_model_drivers
drivers$params_species[[1]]$phiRL[]  <- pars$par[1]
drivers$params_species[[1]]$LAI_light[]  <- pars$par[2]
drivers$params_tile[[1]]$tf_base <- pars$par[3]
drivers$params_tile[[1]]$par_mort <- pars$par[4]

# run the model with new parameter values
biomee_p_model_output_calib <- runread_biomee_f(
     drivers,
     makecheck = TRUE,
     parallel = FALSE
     )

# split out the annual data
biomee_p_model_output_calib <- biomee_p_model_output_calib$data[[1]]$output_annual_tile
```

```{r echo = FALSE, eval = FALSE}
# Save output
save(biomee_p_model_output_calib, file = "files/biomee_p_model_output_calib.rda")
```

```{r echo = FALSE}
load("files/biomee_p_model_output_calib.rda")
```

Finally, we can visually compare the two model runs. We plot the original model run in black and the run using the calibrated parameters in grey. The dashed line represents the validation data, i.e. the observed GPP and Biomass.
```{r fig.width=7}
# unnest model output for our single site
<<<<<<< HEAD
cowplot::plot_grid(
  ggplot() +
    geom_line(data = biomee_p_model_output,
              aes(x = year, y = GPP)) +
    geom_line(data = biomee_p_model_output_calib,
              aes(x = year, y = GPP),
              color = "grey50") +
    theme_classic() + 
    labs(x = "Year", y = "GPP") +
    geom_hline(yintercept = biomee_validation$data[[1]]$targets_obs[1],
                lty=2),        # plot observation
  
  ggplot() +
    geom_line(data = biomee_p_model_output,
              aes(x = year, y = plantC)) +
    geom_line(data = biomee_p_model_output_calib,
              aes(x = year, y = plantC),
              color = "grey50") +
    theme_classic() + 
    labs(x = "Year", y = "plantC") +
    geom_hline(yintercept = biomee_validation$data[[1]]$targets_obs[4],
               lty = 2)        # plot observation
)
=======
ggplot() +
  geom_line(data = biomee_p_model_output,
            aes(x = year, y = GPP)) +
  geom_line(data = biomee_p_model_output_calib,
            aes(x = year, y = GPP),
            color = "grey50") +
  theme_classic() + 
  labs(x = "Year", y = "GPP") +
  geom_hline(yintercept = biomee_validation_2$data[[1]]$targets_obs[1],
              lty=2)        # plot observation

ggplot() +
  geom_line(data = biomee_p_model_output,
            aes(x = year, y = plantC)) +
  geom_line(data = biomee_p_model_output_calib,
            aes(x = year, y = plantC),
            color = "grey50") +
  theme_classic() + 
  labs(x = "Year", y = "plantC") +
  geom_hline(yintercept = biomee_validation_2$data[[1]]$targets_obs[4],
             lty = 2)        # plot observation
>>>>>>> 571f0fc0




```<|MERGE_RESOLUTION|>--- conflicted
+++ resolved
@@ -211,31 +211,6 @@
 Finally, we can visually compare the two model runs. We plot the original model run in black and the run using the calibrated parameters in grey. The dashed line represents the validation data, i.e. the observed GPP and Biomass.
 ```{r fig.width=7}
 # unnest model output for our single site
-<<<<<<< HEAD
-cowplot::plot_grid(
-  ggplot() +
-    geom_line(data = biomee_p_model_output,
-              aes(x = year, y = GPP)) +
-    geom_line(data = biomee_p_model_output_calib,
-              aes(x = year, y = GPP),
-              color = "grey50") +
-    theme_classic() + 
-    labs(x = "Year", y = "GPP") +
-    geom_hline(yintercept = biomee_validation$data[[1]]$targets_obs[1],
-                lty=2),        # plot observation
-  
-  ggplot() +
-    geom_line(data = biomee_p_model_output,
-              aes(x = year, y = plantC)) +
-    geom_line(data = biomee_p_model_output_calib,
-              aes(x = year, y = plantC),
-              color = "grey50") +
-    theme_classic() + 
-    labs(x = "Year", y = "plantC") +
-    geom_hline(yintercept = biomee_validation$data[[1]]$targets_obs[4],
-               lty = 2)        # plot observation
-)
-=======
 ggplot() +
   geom_line(data = biomee_p_model_output,
             aes(x = year, y = GPP)) +
@@ -257,9 +232,4 @@
   labs(x = "Year", y = "plantC") +
   geom_hline(yintercept = biomee_validation_2$data[[1]]$targets_obs[4],
              lty = 2)        # plot observation
->>>>>>> 571f0fc0
-
-
-
-
 ```