---
title: "Example using LM3-PPA"
output:
  html_document:
    toc: true
    toc_float: true
    toc_depth: 3
---

```{r setup, include=FALSE}
library(dplyr)
library(tibble)
library(rsofun)
library(ggplot2)

if(!require(devtools)){install.packages(devtools)}
#devtools::install_github("stineb/rbeni")
library(ingestr)

#devtools::install_github("tidyverse/multidplyr")
library(multidplyr)
```

## Example

### Simulation settings

Manually select some sites from which we're going to use the data for evaluation and calibration.
```{r}
sitename <- "CH-Lae"
```

Create a site meta info table that contains all the site-specific information that is used to force site-simulations (e.g. starting year, number of simulations years, elevation, etc.). For FLUXNET2015 data, required meta info is provided by the `rsofun` package (data frame `rsofun::metainfo_Tier1_sites_kgclimate_fluxnet2015`).
```{r}
# Take only year 2004 to 2014, corresponding to subset of data for site CH-Lae
siteinfo <- data.frame(sitename="CH-Lae", lon = 8.365, lat = 47.47808, elv = 700, year_start = 2004, year_end = 2014, classid = NA, c4 = FALSE, whc = NA, koeppen_code = NA, igbp_land_use = "Mixed Forests", plant_functional_type = "Broadleaf trees")

siteinfo <- as_tibble(siteinfo)
siteinfo <- siteinfo %>% 
  dplyr::mutate(date_start = lubridate::ymd(paste0(year_start, "-01-01"))) %>%
  dplyr::mutate(date_end = lubridate::ymd(paste0(year_end, "-12-31")))
```

Now specify the simulation parameters that are identical for all site-scale simulations.
```{r}
params_siml <- tibble( #list
      spinup                = TRUE,
      spinupyears           = 1800, #1793,
      recycle               = 1, # 9 or 11 changed to 1 when aggregating forcing into 1 year
      firstyeartrend        = 1998, #1998
      nyeartrend            = 1, #9 or 11 (longer transient years)
      outputhourly          = TRUE,
      outputdaily           = TRUE,
      do_U_shaped_mortality = FALSE,
      update_annualLAImax   = FALSE,
      do_closedN_run        = TRUE,
      method_photosynth     = "pmodel", # gs_leuning or pmodel
      method_mortality      = "dbh" # dbh or cstarvation or growthrate or const_selfthin
      )
```

#### Photosynthesis method
The model includes two methods for estimating NPP:
(a) "gs_leuning" the original method described for the LM3-PPA (Weng et al. 2015).
(b) "pmodel" the implementation of the P-model (Stocker et al. 2020) within the LM3-PPA.
The P-model which simulates acclimated photosynthetic parameters and light use efficiency for daily time steps. 
For the implementation of the P-model in LM3-PPA, GPP is calculated at the cohort-level (not canopy-level), using light absorbed per cohort, and expressed in kg C per day and per tree (or cohort).
PAR is the amount of light reaching the respective layer (mol m-2 s-1).
fAPAR is attenuated based on the leaf area index within-crown of all layers above and on a fixed exponential light extinction (with k=0.75).
LUE is simulated as gpp per unit absorbed light (g C mol−1) and depends on a fix quantum yield efficiency parameter. (kphio Long et al., 1993). 

#### Mortality method
The model allows for four different mortality functional forms: 
(a) "dbh" as a function of size: high mortality rate for large trees (following Weng et al. 2015).
(b) "cstarvation" as a function of tree's C balance: carbon starvation as a decreasing in the cohort’s NSC level.
(c) "growthrate" as a function of growth rate: high mortality rate for faster growing trees.
(d) "const_selfthin" as a constant self-thinning relationship.

### Define model parameters

#### Tile-level parameters

```{r}
params_tile <- tibble( #list

  soiltype     = 3,     # Sand = 1, LoamySand = 2, SandyLoam = 3, SiltLoam = 4, FrittedClay = 5, Loam = 6, Clay = 7
  FLDCAP       = 0.4,   # soil property: field capacity 
  WILTPT       = 0.05,  # soil property: wilting point
  K1           = 2.0,   # turnover rate of fast SOM per year
  K2           = 0.05,  # turnover rate of slow SOM per year
  K_nitrogen   = 8.0,   # mineral Nitrogen turnover rate
  MLmixRatio   = 0.8,   # the ratio of C and N returned to litters from microbes
  etaN         = 0.025, # loss rate with runoff
  LMAmin       = 0.02,  # minimum LMA, boundary condition
  fsc_fine     = 1.0,   # fraction of fast turnover carbon in fine biomass
  fsc_wood     = 0.0,   # fraction of fast turnover carbon in wood biomass
  GR_factor    = 0.33,  # growth respiration factor
  l_fract      = 0.0,   # fraction of the carbon retained after leaf drop
  retransN     = 0.0,   # retranslocation coefficient of Nitrogen
  f_initialBSW = 0.2,
  f_N_add      = 0.02,   # re-fill of N for sapwood
  
  # add calibratable params
  tf_base      = 1,
  par_mort     = 1   # param_dbh=0.6 param_csv=-2 param_gr=1 CAI_MAX=2
  
  )
```

#### Species-level parameters

```{r}
params_species <- tibble(
  
  lifeform      = rep(1,16),                 # 0 for grasses; 1 for trees
  phenotype     = rep(0,16),                 # 0 for Deciduous; 1 for Evergreen
  pt            = rep(0,16),                 # 0 for C3; 1 for C4
  seedlingsize  = rep(0.05,16),              # initial size of seedlings
  LMA           = rep(0.05,16),              # Leaf mass per unit area. For sps: Beech (0.05); Spruce (0.17) Fir (0.11)
  LNbase        = rep(0.8E-3,16),            # kgN m-2 leaf, Vmax = 0.03125*LNbase
  laimax        = rep(3.5,16),               # maximum crown LAI
  LAI_light     = rep(4.0,16),               # Light-limited crown LAI
  Nfixrate0     = rep(0,16),                 # 0.03 kgN kgRootC-1 yr-1
  NfixCost0     = rep(12,16),                # 12, 24 gC/gN
  phiCSA        = rep(0.25E-4,16),           # ratio of sapwood area to leaf area
  mortrate_d_c  = rep(0.01,16),              # canopy tree mortality rate, year-1
  mortrate_d_u  = rep(0.075,16),             # understory tree mortality rate, year-1
  maturalage    = rep(5,16),                 # the age that can reproduce
  fNSNmax       = rep(5,16),                 # multiplier for NSNmax as sum of potential bl and br
  
  # add calibratable params
  kphio         = rep(0.05, 16),
  phiRL         = rep(3.5, 16)
  
  ) 
```

#### Soil parameters

By layers.
```{r}
# adopted from datatypes.mod.f90 l.538
params_soil <- tibble(
  type              = c("Coarse","Medium","Fine","CM","CF","MF","CMF","Peat","MCM"),
  GMD               = c(0.7, 0.4, 0.3, 0.1, 0.1, 0.07, 0.007, 0.3, 0.3),
  GSD               = c(5.0, 5.3, 7.4, 6.1, 6.1, 14.0, 15.0, 7.4, 7.4),
  vwc_sat           = c(0.380, 0.445, 0.448, 0.412, 0.414, 0.446, 0.424, 0.445, 0.445),
  chb               = c(3.5,6.4,11.0,4.8,6.3,8.4,6.3,6.4,6.4),
  psi_sat_ref       = c(-600, -790, -910, -1580, -1680, -1880, -5980, -790, -790), # Pa
  k_sat_ref         = c(130.8, 75.1, 53.2, 12.1, 11.1, 12.7, 1.69, 53.2, 53.2), # mol/(s MPa m)
  alphaSoil         = rep(1, 9),
  heat_capacity_dry = c(1.2e6, 1.1e6, 1.1e6, 1.1e6, 1.1e6, 1.1e6, 1.1e6, 1.4e6, 1.0)
  )
```

#### Initial cohort specification

Select the species identity of the initial cohorts and initial biomass. With `init_cohort_species = rep(2, 10)` we're selecting ten cohorts of the same species (number 2).
```{r}
init_cohort <- tibble(
 init_cohort_species = rep(2, 10),
 init_cohort_nindivs = rep(1,10),    # initial individual density, individual/m2
 init_cohort_bsw     = rep(0.05,10), # initial biomass of sapwood, kg C/individual
 init_cohort_bHW     = rep(0.0, 10), # initial biomass of heartwood, kg C/tree
 init_cohort_nsc     = rep(0.05,10)  # initial non-structural biomass
)
```

#### Initial soil pools

```{r}
# high N input --> Deciduous
# low  N input --> Evergreen
init_soil <- tibble( #list
 init_fast_soil_C    = 0.0,    # initial fast soil C, kg C/m2
 init_slow_soil_C    = 0.0,    # initial slow soil C, kg C/m2
 init_Nmineral       = 0.015,  # Mineral nitrogen pool, (kg N/m2)
 N_input             = 0.0008  # annual N input to soil N pool, kgN m-2 yr-1
)
```

### Define soil parameters

For now, this is implemented as an illustration. Should be made site-specific.
```{r}
df_soiltexture <- bind_rows(
  top    = tibble(layer = "top",    fsand = 0.4, fclay = 0.3, forg = 0.1, fgravel = 0.1),
  bottom = tibble(layer = "bottom", fsand = 0.4, fclay = 0.3, forg = 0.1, fgravel = 0.1)
)
```

### Get input

The file has the following variables (units):

```{r}
load("~/data/rsofun_benchmarking/forcingLAE.RData")#forcingLAE See script prepare_drivers.Rmd

if (params_siml$method_photosynth == "gs_leuning"){
  forcingLAE <- forcingLAE %>% 
    dplyr::group_by(lubridate::month(datehour),lubridate::day(datehour),lubridate::hour(datehour)) %>% 
    summarise_at(vars(1:13), list(~mean(., na.rm = TRUE)))
  forcing <- forcingLAE[,-c(1:3)]
}

if (params_siml$method_photosynth == "pmodel"){ #&& dt_secs != (60*60*24)){
  forcingLAE <- forcingLAE %>% 
    dplyr::group_by(lubridate::month(datehour),lubridate::day(datehour)) %>% 
    summarise_at(vars(1:13), list(~mean(., na.rm = TRUE)))
  forcing <- forcingLAE[,-c(1:2)]
}
```

For P-model runs, aggregate to daily forcing.
```{r}
# Changing values of PAR for running simulations
#forcing <- forcing %>% mutate(PAR = PAR*1.30) # levels = *1, *1.15 and *1.30

# Replicating forcing data to run longer transient years
#forcing <- bind_rows(replicate(10, forcing, simplify = FALSE))
```

Collect all drivers
```{r}
df_drivers <- tibble(sitename,
                    siteinfo = list(tibble(siteinfo)),
                    params_siml = list(tibble(params_siml)),
                    params_tile = list(tibble(params_tile)),
                    params_species=list(tibble(params_species)),
                    params_soil=list(tibble(params_soil)),
                    init_cohort=list(tibble(init_cohort)),
                    init_soil=list(tibble(init_soil)),
                    forcing=list(tibble(forcing)))

```

### Run the model

Run the model for all the sites specified in the first step.
```{r eval=FALSE}
out <- run_lm3ppa_f_bysite( sitename, 
                            params_siml, 
                            siteinfo, 
                            forcing, # ddf_input
                            params_tile, 
                            params_species, 
                            params_soil, 
                            init_cohort, 
                            init_soil,
                            makecheck = TRUE)

out <- run_lm3ppa_f_bysite( df_drivers$sitename[1], 
                            df_drivers$params_siml[[1]],
                            df_drivers$siteinfo[[1]], 
                            df_drivers$forcing[[1]], # ddf_input
                            df_drivers$params_tile[[1]], 
                            df_drivers$params_species[[1]], 
                            df_drivers$params_soil[[1]], 
                            df_drivers$init_cohort[[1]], 
                            df_drivers$init_soil[[1]],
                            makecheck = TRUE)

out$output_annual_tile %>% 
  ggplot() +
  geom_line(aes(x = year, y = GPP)) +
  theme_classic()+labs(x = "Year", y = "GPP")

out$output_annual_tile %>% 
  ggplot() +
  geom_line(aes(x = year, y = plantC)) +
  theme_classic()+labs(x = "Year", y = "plantC")

```

Run for the full set of sites

```{r}
df_output <- runread_lm3ppa_f(
     df_drivers,
     makecheck = TRUE,
     parallel = FALSE
     )

df_output$data[[1]]$output_annual_tile %>% 
  ggplot() +
  geom_line(aes(x = year, y = GPP)) +
  theme_classic()+labs(x = "Year", y = "GPP")

df_output$data[[1]]$output_annual_tile %>% 
  ggplot() +
  geom_line(aes(x = year, y = plantC)) +
  theme_classic()+labs(x = "Year", y = "plantC")
```

### Model calibration

#### Direct calibration from observations

1.Leaf mass per area LMA (Kg C/m2) (mean across canopy, by species)
- From Forrester et al. 2017. Specific leaf area SLA (m2/kg) `LMA` = 1/SLA

```{r}
SLA_Abies <- 9.08 # m2/kg C
LMA_Abies <- round(1/SLA_Abies,2) # Kg C/m2

SLA_Fagus <- 21.54 # m2/kg C
LMA_Fagus <- round(1/SLA_Fagus,2)  # Kg C/m2

SLA_Picea <- 5.76 # m2/kg C
LMA_Picea <- round(1/SLA_Picea,2)  # Kg C/m2
```

2. Wood density (kg/m3) (by species) `rho_wood`
- From Forrester et al. 2017.

```{r}
rho_wood_Abies  <- 350 #kg C/m3

rho_wood_Fagus  <- 590 #kg C/m3

rho_wood_Picea  <- 370 #kg C/m3
```

3. Allometry parameters`thetaBM` 
- From Forrester et al. 2017.  Equivalent to beta1. See data/biomass/d_param.rda

```{r}
load("~/data/biomass/d_param.rda")
parame <- d_param %>% dplyr::filter(parameter=="b1",equation_n==3,component_n=="Aboveground")

thetaBM_Abies  <- 2.45 

thetaBM_Fagus  <- 2.36 

thetaBM_Picea  <- 2.30 
```
    
4. Phenology parameters `gdd_crit` `tc_crit`
- Use MODIS LAI time series, compare to tile-level LAI.
- Data provided by Vova, Anne Thimonie (obs) and Katrin Meusburger (estim)

```{r}
pheno_observations <- read_csv("~/data/LWF/Laegeren/pheno_data/observations/pheno_Laegeren_2021-01-27.csv", sep=";")

pheno_estimations <- read_csv("~/data/LWF/Laegeren/pheno_data/estimations/pheno_estim_LAE.csv")

pheno_estimations_Fagus <- pheno_estimations %>% dplyr::filter(species=="Fagus sylvatica") %>% mutate(daysEnd=366-leafoff)

load("~/data/forcingLAE.RData") #forcingLAE See script prepare_drivers.Rmd
dailymeans <- forcingLAE %>% 
    dplyr::group_by(lubridate::year(datehour),lubridate::month(datehour),lubridate::day(datehour)) %>% 
    summarise_at(vars(1:13), list(~mean(., na.rm = TRUE))) 
dailyTemp <- dailymeans[,c(4,5,9)]
dailyTemp <- dailyTemp %>% dplyr::filter(YEAR>2012) %>% dplyr::filter(DOY>=279) %>% mutate(TEMP5=TEMP-5)
GDD <- dailyTemp %>% group_by(YEAR) %>% summarise(GDD5=sum(TEMP5)) %>% mutate(GDD = if_else(GDD5 < 0, 0, GDD5))

meanGDD <- GDD %>% summarise(meanGDD=mean(GDD)) 
GDDcrti <- round(meanGDD$meanGDD,2)
GDDcrtiK <- GDDcrti + 273.15

```

#### Define calibration settings
Targets: GPP, LAI, Stand Biomass (Stem, Foliage, root), # trees
Calibration parameters: Quantum Yield Efficiency (kphio), Root:Shoot ratio (phiRL), Plant respiration (tf), mortality parameter specific of each formulation.

```{r}
# Constant Self-thinning 
settings_calib_CST <- list(
  method              = "gensa", # gensa, optimr, BayesianTools, linscale
  targetvars          = c("targets_obs"),
  timescale           = list(targets_obs = "y"),
  maxit               = 5, # (5 for gensa) (30 for optimr)
  sitenames           = "CH-Lae",
  metric              = "rmse",
  dir_results         = "./",
  name                = "ORG",
  par                 = list(kphio = list(lower=0.01, upper=0.07, init=0.05),
                             phiRL = list(lower=1, upper=8, init=3.5),
                             tf_base = list(lower=0.5, upper=2, init=1),
                             par_mort = list(lower=0.1, upper=4, init=1))
 )

lapply( settings_calib_DBH$par, function(x) x$init ) %>% unlist()

# Mortality as DBH
settings_calib_DBH <- list(
  method              = "gensa", # gensa, optimr, BayesianTools, linscale
  targetvars          = c("targets_obs"),
  timescale           = list(targets_obs = "y"),
  maxit               = 5, # (5 for gensa) (30 for optimr)
  sitenames           = "CH-Lae",
  metric              = "rmse",
  dir_results         = "./",
  name                = "ORG",
  par                 = list(kphio = list(lower=0.01, upper=0.07, init=0.05),
                             phiRL = list(lower=1, upper=8, init=3.5),
                             tf_base = list(lower=0.5, upper=2, init=1),
                             par_mort = list(lower=0.01, upper=1, init=0.6))
 )

# Mortality as carbon starvation
settings_calib_NSC <- list(
  method              = "gensa", # gensa, optimr, BayesianTools, linscale
  targetvars          = c("targets_obs"),
  timescale           = list(targets_obs = "y"),
  maxit               = 5, # (5 for gensa) (30 for optimr)
  sitenames           = "CH-Lae",
  metric              = "rmse",
  dir_results         = "./",
  name                = "ORG",
  par                 = list(kphio = list(lower=0.01, upper=0.07, init=0.05),
                             phiRL = list(lower=1, upper=8, init=3.5),
                             tf_base = list(lower=0.5, upper=2, init=1),
                             par_mort = list(lower=-3, upper=-1, init=-2))
 )

# Mortality as growth rate
settings_calib_GR <- list(
  method              = "gensa", # gensa, optimr, BayesianTools, linscale
  targetvars          = c("targets_obs"),
  timescale           = list(targets_obs = "y"),
  maxit               = 5, # (5 for gensa) (30 for optimr)
  sitenames           = "CH-Lae",
  metric              = "rmse",
  dir_results         = "./",
  name                = "ORG",
  par                 = list(kphio = list(lower=0.01, upper=0.07, init=0.05),
                             phiRL = list(lower=1, upper=8, init=3.5),
                             tf_base = list(lower=0.5, upper=2, init=1),
                             par_mort = list(lower=0.01, upper=2, init=1))
 )

```

#### Get ddf_obs

TARGET 1. GPP data from FluxNet (see Euler)
FLX_CH-Lae_FLUXNET2015_FULLSET_YY_2004-2014_1-3.csv
Variable: GPP_NT_VUT_REF

```{r}
Fluxnet <- read_csv("~/data/FLUXNET-2015_Tier1/20191024/YY/FLX_CH-Lae_FLUXNET2015_FULLSET_YY_2004-2014_1-3.csv")
GPP <- Fluxnet[,c("TIMESTAMP","GPP_NT_VUT_REF")] # g C/m2/yr
# Convert in Kg C/m2/yr as in the LM3-PPA model
GPP <- GPP %>% mutate(GPP_KgC = GPP_NT_VUT_REF/1000)
mean_annual_gpp <- mean(GPP$GPP_KgC) #Kg C/m2/yr
```

TARGET 2. LAI or fAPAr from MODIS
LAI is the one-sided green leaf area per unit ground area in broadleaf canopies and as half the total needle surface area per unit ground area in coniferous canopies. 
FPAR is the fraction of photosynthetically active radiation (400-700 nm) absorbed by green vegetation. 
Both variables are used for calculating surface photosynthesis, evapotranspiration, and net primary production.

Data from Euler or downloaded here using ingestr

```{r}
# LAI
# Reading files ...
# XXX use max/q95 and mean LAI across june july august
lai_LAE <- read_csv("~/data/modis_subsets/MODIS_LAI_MCD15A3H_daily_CH-Lae.csv")
mean_annual_lai <- mean(lai_LAE$linear, na.rm=T)
max_annual_lai <- quantile(lai_LAE$linear, probs = 0.95, na.rm=T)

# LAI
# ... or downloading with ingestr package
settings_modis <- get_settings_modis(
  bundle            = "modis_lai",
  data_path         = "~/data/modis_subsets/",
  method_interpol   = "loess",
  keep              = TRUE,
  overwrite_raw     = FALSE,
  overwrite_interpol= TRUE
  )

df_modis_lai <- ingest_bysite(
  sitename  = "CH-Lae",
  source    = "modis",
  year_start= 2018,
  year_end  = 2019,
  lon       = 8.36439,
  lat       = 47.47833,
  settings  = settings_modis,
  verbose   = FALSE
  )

# fPAR
# Reading files ...
fpar_LAE <- read_csv("~/data/modis_subsets/MODIS_FPAR_MCD15A3H_daily_CH-Lae.csv")
mean_annual_fpar <- mean(fpar_LAE$modisvar, na.rm=T)
max_annual_fpar <- max(fpar_LAE$modisvar, na.rm=T)

# fPAR
# ... or downloading with ingestr package
settings_modis <- get_settings_modis(
  bundle            = "modis_fpar",
  data_path         = "~/data/modis_subsets/",
  method_interpol   = "loess",
  keep              = TRUE,
  overwrite_raw     = FALSE,
  overwrite_interpol= TRUE
  )

df_modis_fpar <- ingest_bysite(
  sitename  = "CH-Lae",
  source    = "modis",
  year_start= 2018,
  year_end  = 2019,
  lon       = 8.36439,
  lat       = 47.47833,
  settings  = settings_modis,
  verbose   = FALSE
  )
```

TARGET 3. Total Stand Biomass 
Use equations from the Swiss NFI book pag 212 see eq for Fagus sylvatica
Use values of wood density from Forrester et al 2017. 

```{r}
LAE_alltrees <- read_csv("~/data/LWF/Laegeren/LAE_AllTrees.csv") # Data from Christof

wood_density_Fagus = 590 # Kg/m3
LAE_Fagus <- LAE_alltrees %>% dplyr::filter(ARTN.TEXT == "Fagus sylvatica")
LAE_Fagus <- LAE_Fagus %>% mutate(DBH_m = BHD/100) %>% mutate(StemVolume = 0.0025428 + 0.39446*DBH_m*DBH_m*HOEHE + 2.56612*DBH_m*DBH_m - 3.67034*DBH_m*DBH_m*DBH_m + 0.03567*DBH_m*DBH_m*DBH_m*HOEHE) %>% mutate(StemBiomass = StemVolume * wood_density_Fagus)
mean_biomassFagus <- mean(LAE_Fagus$StemBiomass)

LAE_Picea <- LAE_alltrees %>% dplyr::filter(ARTN.TEXT == "Picea abies")

LAE_Abies <- LAE_alltrees %>% dplyr::filter(ARTN.TEXT == "Abies alba")

```

ln(Biomass) = ln(b0) + b1 ln(DBH)
Biomass = b0*DBH^b1

```{r}
LAE_data <- read_csv("~/data/LWF/Laegeren/20201216_Laegeren_data.csv") # Data from Vova
# Calculate DBH from UMFANG is the circumference (mm) C=2*pi*r. See there are many NA in the variable recorded BHD (dbh).
LAE_data <- LAE_data %>% mutate(DBH_cm = UMFANG/pi)

# load("~/data/biomass/d_param.rda")
# For Fagus sylvatica
# Aboveground
# parameAG <- d_param %>% dplyr::filter(parameter=="b1",equation_n==3,component_n=="Aboveground")
Logb0_AG = -1.6594
b1_AG = 2.3589
# Belowground
# parameBG <- d_param %>% dplyr::filter(equation_n==3,component_n=="Root mass")
Logb0_BG = -3.3713000
b1_BG = 2.3424
LAE_m2 <- 13400

LAE_data_Fagus <- LAE_data %>% dplyr::filter(SPECIES == "Fagus sylvatica")
LAE_data_Fagus <- LAE_data_Fagus %>% dplyr::filter(INVYEAR == 2017)
LAE_data_Fagus <- LAE_data_Fagus %>% mutate(AGB_Kg=exp(Logb0_AG)*DBH_cm^b1_AG) %>% mutate(BGB_Kg=exp(Logb0_BG)*DBH_cm^b1_BG) %>% mutate(TotalBiomass_Kg=AGB_Kg+BGB_Kg) %>% mutate(TotalBiomass_Kgperm2=TotalBiomass_Kg/LAE_m2) 
mean_biomassFagus <- mean(LAE_data_Fagus$TotalBiomass_Kg,na.rm=T)
sum_biomassFagus <- sum(LAE_data_Fagus$TotalBiomass_Kgperm2,na.rm=T)
```

TARGET 4. Number of trees higher than 12 cm 

```{r}
LAE_data <- read_csv("~/data/LWF/Laegeren/20201216_Laegeren_data.csv") # Data from Vova
LAE_data <- LAE_data %>% mutate(DBH_cm = UMFANG/pi)
LAE_nTrees <- LAE_data %>% dplyr::filter(DBH_cm >= 12)
LAE_nTrees <- LAE_nTrees %>% group_by(INVYEAR,SPECIES) %>% summarise(nTrees=n()) %>% arrange(SPECIES)
LAE_ha <- 1.34
densityFagus <- LAE_nTrees[[12,3]]/LAE_ha
densityPicea <- LAE_nTrees[[16,3]]/LAE_ha
densityFir   <- LAE_nTrees[[2,3]]/LAE_ha
```

Prepare the observed target variables: ddf_obs

```{r}
ddf_obs <- tibble(GPP = mean_annual_gpp, LAI = max_annual_lai, Density= densityFagus, Biomass=sum_biomassFagus) %>%
  pivot_longer(everything(), names_to = "variables", values_to = "targets_obs")
  #gather("variables", "targets_obs",GPP,LAI,Density,Biomass)

nrow(ddf_obs)

```

Contrast observed vs. simulated targets

```{r}
  df_output$data[[1]]$output_annual_tile %>%
  summarise(GPP = mean(GPP), LAI= max(LAI), Density=mean(Density12), Biomass=mean(plantC)) %>%  
  #pivot_longer(everything(), names_to = "variables", values_to = "targets_mod") %>%
  gather("variables", "targets_mod",GPP,LAI,Density,Biomass) %>%
  left_join(ddf_obs)
  
```

#### Calibrate the model
```{r}

## Constant Self-thinning
set.seed(1082)
settings_calib_CST <- calib_sofun(
  df_drivers = dplyr::filter(df_drivers, sitename %in% settings_calib_CST$sitenames),  
  ddf_obs = ddf_obs,
  settings = settings_calib_CST
  )

print(settings_calib_CST$par_opt)
save(settings_calib_CST, file = "~/data/settings_calib_CST.RData")

## Mortality as tree size
set.seed(1052)
settings_calib_DBH <- calib_sofun(
  df_drivers = dplyr::filter(df_drivers, sitename %in% settings_calib_DBH$sitenames),  
  ddf_obs = ddf_obs,
  settings = settings_calib_DBH
  )

print(settings_calib_DBH$par_opt)
save(settings_calib_DBH, file = "~/data/settings_calib_DBH.RData")

## Mortality as carbon starvation
set.seed(1982)
settings_calib_NSC <- calib_sofun(
  df_drivers = dplyr::filter(df_drivers, sitename %in% settings_calib_NSC$sitenames),  
  ddf_obs = ddf_obs,
  settings = settings_calib_NSC
  )

print(settings_calib_NSC$par_opt)
save(settings_calib_NSC, file = "~/data/settings_calib_NSC.RData")

## Mortality as growth rate
set.seed(1682)
settings_calib_GR <- calib_sofun(
  df_drivers = dplyr::filter(df_drivers, sitename %in% settings_calib_GR$sitenames),  
  ddf_obs = ddf_obs,
  settings = settings_calib_GR
  )

print(settings_calib_GR$par_opt)
save(settings_calib_GR, file = "~/data/settings_calib_GR.RData")

<<<<<<< HEAD
source("~/rsofun/R/cost_rmse_test.R")
=======

cost_rmse_lm3ppa <- function( par, ddf_obs, df_drivers, inverse = FALSE ){

  # Add changed model parameters to df_drivers, overwriting where necessary.
  df_drivers$params_species[[1]]$kphio  <- rep(par[1],16)
  df_drivers$params_species[[1]]$phiRL  <- rep(par[2],16)
  df_drivers$params_tile[[1]]$tf_base  <- par[3]
  df_drivers$params_tile[[1]]$par_mort <- par[4]

  df <- runread_lm3ppa_f(
    df_drivers, 
    makecheck = TRUE,
    parallel = FALSE
  ) 
  
  # Aggregate variables from the model df taking the last 500 yrs
  df_mod <- df$data[[1]]$output_annual_tile %>% 
    tail(500) %>% 
    dplyr::summarise(GPP = mean(GPP), LAI= max(LAI), Density=mean(Density12), Biomass=mean(plantC))
  
  dff <- data.frame(
    variables = c("GPP","LAI","Density","Biomass"),
    targets_mod = c(df_mod$GPP, df_mod$LAI, df_mod$Density, df_mod$Biomass)
    ) %>% 
    dplyr::left_join(ddf_obs, by = "variables") %>% 
    mutate(error = targets_mod - targets_obs) %>% 
    mutate(error_rel = error / targets_obs)
  
  ## Calculate cost (RMSE) across the N targets
  cost <- sqrt(mean(dff$error_rel^2, na.rm = TRUE))
  
  print(paste("par =", paste(par, collapse = ", " ), "cost =", cost))
  
  if (inverse) cost <- 1.0 / cost  
  
  return(cost)
}

>>>>>>> 07142457
    
calib_GR <- cost_rmse_lm3ppa(
  par = c(0.05, 2, 1, 0.5),
  ddf_obs = ddf_obs,
  df_drivers = dplyr::filter(df_drivers, sitename %in% settings_calib_GR$sitenames),  
  inverse = FALSE 
  )

calib_GR <- cost_rmse_lm3ppa(
  par = c(0.01, 2, 1, 0.5),
  ddf_obs = ddf_obs,
  df_drivers = dplyr::filter(df_drivers, sitename %in% settings_calib_GR$sitenames),  
  inverse = FALSE 
  )


  # Add changed model parameters to df_drivers, overwriting where necessary.
  df_drivers$params_species[[1]]$kphio  <- rep(0.01,16)
  df_drivers$params_species[[1]]$phiRL  <- rep(2,16)
  df_drivers$params_tile[[1]]$tf_base  <- 1
  df_drivers$params_tile[[1]]$par_mort <- 0.5

  df <- runread_lm3ppa_f(
    df_drivers, 
    makecheck = TRUE,
    parallel = FALSE
  ) 
  
  # Aggregate variables from the model df taking the last 500 yrs
  df_mod <- df$data[[1]]$output_annual_tile %>% 
    tail(500) %>% 
    dplyr::summarise(GPP = mean(GPP), LAI= max(LAI), Density=mean(Density12), Biomass=mean(plantC))
  
  dff <- data.frame(
    variables = c("GPP","LAI","Density","Biomass"),
    targets_mod = c(df_mod$GPP, df_mod$LAI, df_mod$Density, df_mod$Biomass)
    ) %>% 
    dplyr::left_join(ddf_obs, by = "variables") %>% 
    mutate(error = targets_mod - targets_obs) %>% 
    mutate(error_rel = error / mean(targets_obs))
  
  ## Calculate cost (RMSE) across the N targets
  cost <- sqrt(mean(dff$error_rel^2, na.rm = TRUE))
  
  print(paste("par =", paste(par, collapse = ", " ), "cost =", cost))
  
  if (inverse) cost <- 1.0 / cost  
  
  return(cost)




```

#### Evaluate the model

```{r}

########## Constant Self-thinning ########## 
df_drivers$params_species[[1]]$kphio  <- rep(settings_calib_CST$par_opt["kphio"],16)
df_drivers$params_species[[1]]$phiRL  <- rep(settings_calib_CST$par_opt["phiRL"],16)
df_drivers$params_tile[[1]]$tf_base  <- settings_calib_CST$par_opt["tf_base"]
df_drivers$params_tile[[1]]$par_mort <- settings_calib_CST$par_opt["par_mort"]

df_calib_CST <- runread_lm3ppa_f(
     df_drivers,
     makecheck = TRUE,
     parallel = FALSE
     )

df_calib_CST$data[[1]]$output_annual_tile %>%
  summarise(GPP = mean(GPP), LAI= max(LAI), Density=mean(Density12), Biomass=mean(plantC)) %>%  
  gather("variables", "targets_mod",GPP,LAI,Density,Biomass) %>%
  left_join(ddf_obs)

df_calib_CST$data[[1]]$output_annual_tile %>% 
  ggplot() +
  geom_line(aes(x = year, y = GPP)) +
  theme_classic()+labs(x = "Year", y = "GPP")

df_calib_CST$data[[1]]$output_annual_tile %>% 
  ggplot() +
  geom_line(aes(x = year, y = plantC)) +
  theme_classic()+labs(x = "Year", y = "plantC")

########## Mortality as tree size ########## 
df_drivers$params_species[[1]]$kphio  <- rep(settings_calib_DBH$par_opt["kphio"],16)
df_drivers$params_species[[1]]$phiRL  <- rep(settings_calib_DBH$par_opt["phiRL"],16)
df_drivers$params_tile[[1]]$tf_base  <- settings_calib_DBH$par_opt["tf_base"]
df_drivers$params_tile[[1]]$par_mort <- settings_calib_DBH$par_opt["par_mort"]

df_calib_DBH <- runread_lm3ppa_f(
     df_drivers,
     makecheck = TRUE,
     parallel = FALSE
     )

df_calib_DBH$data[[1]]$output_annual_tile %>%
  summarise(GPP = mean(GPP), LAI= max(LAI), Density=mean(Density12), Biomass=mean(plantC)) %>%  
  gather("variables", "targets_mod",GPP,LAI,Density,Biomass) %>%
  left_join(ddf_obs)

df_calib_DBH$data[[1]]$output_annual_tile %>% 
  ggplot() +
  geom_line(aes(x = year, y = GPP)) +
  theme_classic()+labs(x = "Year", y = "GPP")

df_calib_DBH$data[[1]]$output_annual_tile %>% 
  ggplot() +
  geom_line(aes(x = year, y = plantC)) +
  theme_classic()+labs(x = "Year", y = "plantC")

########## Mortality as carbon starvation ########## 
df_drivers$params_species[[1]]$kphio  <- rep(settings_calib_NSC$par_opt["kphio"],16)
df_drivers$params_species[[1]]$phiRL  <- rep(settings_calib_NSC$par_opt["phiRL"],16)
df_drivers$params_tile[[1]]$tf_base  <- settings_calib_NSC$par_opt["tf_base"]
df_drivers$params_tile[[1]]$par_mort <- settings_calib_NSC$par_opt["par_mort"]

df_calib_NSC <- runread_lm3ppa_f(
     df_drivers,
     makecheck = TRUE,
     parallel = FALSE
     )

df_calib_NSC$data[[1]]$output_annual_tile %>%
  summarise(GPP = mean(GPP), LAI= max(LAI), Density=mean(Density12), Biomass=mean(plantC)) %>%  
  gather("variables", "targets_mod",GPP,LAI,Density,Biomass) %>%
  left_join(ddf_obs)

df_calib_NSC$data[[1]]$output_annual_tile %>% 
  ggplot() +
  geom_line(aes(x = year, y = GPP)) +
  theme_classic()+labs(x = "Year", y = "GPP")

df_calib_NSC$data[[1]]$output_annual_tile %>% 
  ggplot() +
  geom_line(aes(x = year, y = plantC)) +
  theme_classic()+labs(x = "Year", y = "plantC")

########## Mortality as growth rate ########## 
df_drivers$params_species[[1]]$kphio  <- rep(settings_calib_GR$par_opt["kphio"],16)
df_drivers$params_species[[1]]$phiRL  <- rep(settings_calib_GR$par_opt["phiRL"],16)
df_drivers$params_tile[[1]]$tf_base  <- settings_calib_GR$par_opt["tf_base"]
df_drivers$params_tile[[1]]$par_mort <- settings_calib_GR$par_opt["par_mort"]

df_calib_GR <- runread_lm3ppa_f(
     df_drivers,
     makecheck = TRUE,
     parallel = FALSE
     )

df_calib_GR$data[[1]]$output_annual_tile %>%
  summarise(GPP = mean(GPP), LAI= max(LAI), Density=mean(Density12), Biomass=mean(plantC)) %>%  
  gather("variables", "targets_mod",GPP,LAI,Density,Biomass) %>%
  left_join(ddf_obs)

df_calib_GR$data[[1]]$output_annual_tile %>% 
  ggplot() +
  geom_line(aes(x = year, y = GPP)) +
  theme_classic()+labs(x = "Year", y = "GPP")

df_calib_GR$data[[1]]$output_annual_tile %>% 
  ggplot() +
  geom_line(aes(x = year, y = plantC)) +
  theme_classic()+labs(x = "Year", y = "plantC")

```

<|MERGE_RESOLUTION|>--- conflicted
+++ resolved
@@ -640,48 +640,8 @@
 print(settings_calib_GR$par_opt)
 save(settings_calib_GR, file = "~/data/settings_calib_GR.RData")
 
-<<<<<<< HEAD
 source("~/rsofun/R/cost_rmse_test.R")
-=======
-
-cost_rmse_lm3ppa <- function( par, ddf_obs, df_drivers, inverse = FALSE ){
-
-  # Add changed model parameters to df_drivers, overwriting where necessary.
-  df_drivers$params_species[[1]]$kphio  <- rep(par[1],16)
-  df_drivers$params_species[[1]]$phiRL  <- rep(par[2],16)
-  df_drivers$params_tile[[1]]$tf_base  <- par[3]
-  df_drivers$params_tile[[1]]$par_mort <- par[4]
-
-  df <- runread_lm3ppa_f(
-    df_drivers, 
-    makecheck = TRUE,
-    parallel = FALSE
-  ) 
-  
-  # Aggregate variables from the model df taking the last 500 yrs
-  df_mod <- df$data[[1]]$output_annual_tile %>% 
-    tail(500) %>% 
-    dplyr::summarise(GPP = mean(GPP), LAI= max(LAI), Density=mean(Density12), Biomass=mean(plantC))
-  
-  dff <- data.frame(
-    variables = c("GPP","LAI","Density","Biomass"),
-    targets_mod = c(df_mod$GPP, df_mod$LAI, df_mod$Density, df_mod$Biomass)
-    ) %>% 
-    dplyr::left_join(ddf_obs, by = "variables") %>% 
-    mutate(error = targets_mod - targets_obs) %>% 
-    mutate(error_rel = error / targets_obs)
-  
-  ## Calculate cost (RMSE) across the N targets
-  cost <- sqrt(mean(dff$error_rel^2, na.rm = TRUE))
-  
-  print(paste("par =", paste(par, collapse = ", " ), "cost =", cost))
-  
-  if (inverse) cost <- 1.0 / cost  
-  
-  return(cost)
-}
-
->>>>>>> 07142457
+
     
 calib_GR <- cost_rmse_lm3ppa(
   par = c(0.05, 2, 1, 0.5),
