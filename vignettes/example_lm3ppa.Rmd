---
title: "Example using LM3-PPA"
output:
  html_document:
    toc: true
    toc_float: true
    toc_depth: 3
---

```{r setup, include=FALSE}
library(dplyr)
library(rsofun)
library(ggplot2)
```

## Example

### Simulation settings

Manually select some sites from which we're going to use the data for evaluation and calibration.
```{r}
mysites <- c("ORNL")
```

Create a site meta info table that contains all the site-specific information that is used to force site-simulations (e.g. starting year, number of simulations years, elevation, etc.). For FLUXNET2015 data, required meta info is provided by the `rsofun` package (data frame `rsofun::metainfo_Tier1_sites_kgclimate_fluxnet2015`).
```{r}
siteinfo <- data.frame(sitename="ORNL", lon = 0.0, lat = 0.0, elv = 0.0)
```

Now specify the simulation parameters that are identical for all site-scale simulations.
```{r}
params_siml <- list(
      spinup                = TRUE,
      spinupyears           = 1793,
      recycle               = 11, # 9 or 11
      firstyeartrend        = 1998,
      nyeartrend            = 11, #9 or 11
      outputhourly          = FALSE,
      outputdaily           = TRUE,
      do_U_shaped_mortality = FALSE,
      update_annualLAImax   = FALSE,
      do_closedN_run        = TRUE,
      method_photosynth     = "pmodel"
      )
```

Run `prepare_setup_sofun()` to define the simulation settings that contain all the information specified by the two steps above (meta info, and simulation parameters).
```{r}
#settings_sims <- prepare_setup_sofun(siteinfo = siteinfo, params_siml = params_siml)
```

### Define model parameters

#### Tile-level parameters

```{r}
params_tile <- list(
  soiltype     = 3,
  FLDCAP       = 0.4,
  WILTPT       = 0.05,
  K1           = 2.0,  # turnover rate of fast SOM per year
  K2           = 0.1,   # 0.12 # 0.2, # 0.075 # turnover rate of slow SOM per year
  K_nitrogen   = 0.0, # 1.2 # 2.5 # rate of a year, 2.5
  etaN         = 0.0, # 0.025 # loss rate with runoff
  MLmixRatio   = 0.6, # 0.8 # fraction of microbes to litter
  l_fract      = 0.0,
  retransN     = 0.0,
  f_N_add      = 0.02, # 0.005, # 0.02
  f_initialBSW = 0.005
  # alpha_FR   =  1.2; gamma_FR = 12.0; dSlowSOM = 2.5 * iSOM + 1.5; rho_N_up0 = 0.1
  )

```

#### Species-level parameters

```{r}
params_species <- tibble(
  lifeform      = c(0,       1,        1,        1,        1,      1,        1,        1,      1,        1,        1),    # 0: grass; 1 Woody
  phenotype     = c(0,       1,        1,        1,        1,      1,        1,        1,      1,        1,        0),    # 0: Deciduous; 1 Evergreen
  pt            = c(1,       0,        0,        0,        0,      0,        0,        0,      0,        0,        0),    # 0: C3; 1: C4
  seedlingsize  = c(0.02,    0.05,     0.05,     0.05,     0.05,   0.05,     0.05,     0.05,   0.05,     0.05,     0.05),  # initial size of seedlings
  LMA           = c(0.035,   0.14,     0.14,     0.14,     0.14,   0.14,    0.14,   0.14,     0.14,     0.14,     0.035),# Leaf mass per unit area
  phiRL         = c(4.0,     1.0,      2.0,      3.0,      4.0,     5.0,     6.0,      7.0,     8.0,    9.0,      3.0),
  LNbase        = c(0.8E-3,  0.8E-3,   0.8E-3,   0.8E-3,   0.8E-3, 0.8E-3,   0.8E-3,   0.8E-3, 0.8E-3,   0.8E-3,   0.8E-3),   # kgN m-2 leaf, Vmax = 0.03125*LNbase
  laimax        = c(3.0,     3.5,      3.5,      3.5,      3.5,    3.5,      3.5,      3.5,    3.5,      3.5,      3.8),  # maximum crown LAI
  LAI_light     = c(3.0,     3.5,      3.5,      3.5,      3.5,    3.5,      3.5,      3.5,    3.5,      3.5,      3.8),  # Light-limited crown LAI
  Nfixrate0     = c(0.0,     0.0,      0.0,      0.0,      0.0,    0.0,      0.0,      0.0,    0.0,      0.0,      0.0),  # 0.03 kgN kgRootC-1 yr-1
  NfixCost0     = c(12.,     12.,      12.,      12.,      12.,    12.,      12.,      12.,    12.,      12.,      12.),  # 12, 24 gC/gN
  phiCSA        = c(1.25E-4, 0.25E-4,  0.25E-4,  0.25E-4,  0.25E-4,0.25E-4,  0.25E-4,  0.25E-4,0.25E-4,  0.25E-4,  0.25E-4),
  mortrate_d_c  = c(0.02,    0.02,     0.02,     0.02,     0.02,   0.02,     0.02,     0.02,   0.02,     0.02,     0.02),    # canopy tree mortality rate, year-1
  mortrate_d_u  = c(0.2,     0.08,     0.08,     0.08,     0.08,   0.08,     0.08,     0.08,   0.08,     0.08,     0.08),    # understory tree mortality rate, year-1
  maturalage    = c(0.5,     5,        5,        5,        5,      5,        5,        5,      5,        5,        5),
  fNSNmax       = c(5,       5,        5,        5,        5,      5,        5,        5,      5,        5,        5)
  ) %>% 
  bind_rows(., slice(., 1:5))
```

#### Soil parameters

By layers.
```{r}
# adopted from datatypes.mod.f90 l.538
params_soil <- tibble(
  type              = c("Coarse",  "Medium",   "Fine",    "CM",     "CF",     "MF",    "CMF",    "Peat",    "MCM"),
  GMD               = c(0.7, 0.4, 0.3, 0.1, 0.1, 0.07, 0.007, 0.3, 0.3),
  GSD               = c(5.0, 5.3, 7.4, 6.1, 6.1, 14.0, 15.0, 7.4, 7.4),
  vwc_sat           = c(0.380, 0.445, 0.448, 0.412, 0.414, 0.446, 0.424, 0.445, 0.445),
  chb               = c( 3.5,   6.4,  11.0,   4.8,   6.3,   8.4,   6.3,   6.4,   6.4),
  psi_sat_ref       = c(-600., -790., -910., -1580., -1680., -1880., -5980., -790., -790.), # Pa
  k_sat_ref         = c(130.8, 75.1, 53.2, 12.1, 11.1, 12.7, 1.69, 53.2, 53.2),      # mol/(s MPa m)
  alphaSoil         = rep(1.0, 9),
  heat_capacity_dry = c(1.2e6, 1.1e6, 1.1e6, 1.1e6, 1.1e6, 1.1e6, 1.1e6, 1.4e6,   1.0)
  )
```

#### Initial cohort specification

```{r}
init_cohort <- tibble(
 init_cohort_species = c(1,      2,        3,        4,      5,        6,        7,      8,        9,       10),
 init_cohort_nindivs = c(0.02,   0.02,     0.02,     0.02,   0.02,     0.02,     0.02,   0.02,     0.02,    0.02),
 init_cohort_bsw     = c(0.2,    0.2,      0.2,      0.2,    0.2,      0.2,      0.2,    0.2,      0.2,     0.2),
 init_cohort_bHW     = c(0.0,    0.0,      0.0,      0.0,    0.0,      0.0,      0.0,    0.0,      0.0,     0.0),
 init_cohort_nsc     = c(0.5,    0.5,      0.5,      0.5,    0.5,      0.5,      0.5,    0.5,      0.5,     0.5)
)

```

#### Initial soil pools

```{r}
# high N input --> Deciduous
# low  N input --> Evergreen
init_soil <- list(
 init_fast_soil_C    = 0.15,   # kg C m-2    # C/N = 15, 0.75 kg SOM ~ 50 gN
 init_slow_soil_C    = 16.0,   # kg C m-2    # C/N = 40
 init_Nmineral       = 2.5E-3, # kg N m-2
 N_input             = 0.0E-3  # 2.4E-3, # kg N m-2 yr-1, N deposit: 0.8 g N m-2 yr-1
)

```

### Define soil parameters

For now, this is implemented as an illustration. Should be made site-specific.
```{r}
df_soiltexture <- bind_rows(
  top    = tibble(layer = "top",    fsand = 0.4, fclay = 0.3, forg = 0.1, fgravel = 0.1),
  bottom = tibble(layer = "bottom", fsand = 0.4, fclay = 0.3, forg = 0.1, fgravel = 0.1)
)
```

### Get input

Get the input from the nice weird looking file with half-hourly data.

The file has the following variables (units):

 Year  DOY  Hour  T_air          Q_air          Wind_speed      Precip          Pressure        R_global_in      R_longwave_in   CO2
                      K          kg/kg          m/s     kg_H2O/m2/s               pa               W/m2            W/m2            ppm     

```{r}
forcing <- read_delim( paste0(path.package("rsofun"), "/extdata/ORNL_forcing.txt"), col_names = TRUE, delim = "\t") %>% 
  mutate(date = lubridate::ymd_hm( paste0( as.character(YEAR), "-01-01 00:00" ) ) + days(DOY-1) + hours(HOUR) ) %>% 
  mutate(sitename = "ORNL") %>% 
  dplyr::filter(!(mday(date)==29 & month(date)==2))

<<<<<<< HEAD
# Aggregate daily data
#forcing <- forcing %>% group_by(DOY,YEAR) %>%summarise_all(list(mean)) %>% arrange(YEAR ,.by_group = F) %>% dplyr::select(-HOUR)

#complete <- rep(seq(ymd("1998-01-01"), ymd("2008-12-31"), by = "days"), each = 24)
#ddf_complete <- tibble(date = complete)
=======
## convert rain to units per seconds
dt_secs <- lubridate::interval(forcing$date[1], forcing$date[2]) %>% 
  time_length("seconds")
forcing <- forcing %>% 
  mutate(RAIN = RAIN / dt_secs)
```

For P-model runs, aggregate to daily forcing.
```{r}
if (params_siml$method_photosynth == "pmodel" && dt_secs != (60*60*24)){
  forcing <- forcing %>% 
    dplyr::group_by(lubridate::date(date)) %>% 
    summarise_at(vars(1:13), list(~mean(., na.rm = TRUE))) %>% 
    dplyr::select(-1)
}
>>>>>>> 0eb86d27
```

### Run the model

Run the model for all the sites specified in the first step.
```{r}
# siteinfo <- list(lon = 99, lat = 99, elv = 99)
out <- run_lm3ppa_f_bysite( "ORNL", 
                            params_siml, 
                            siteinfo, 
                            forcing, # ddf_input
                            params_tile, 
                            params_species, 
                            params_soil, 
                            init_cohort, 
                            init_soil, 
                            makecheck = TRUE)

save(out, file = "~/rsofun/output/out_lm3ppa_pmodel.RData")

out$output_daily_tile %>% 
  mutate(date = lubridate::ymd(paste0(year, "-01-01")) + lubridate::days(doy-1)) %>% 
  ggplot(aes(x=date, y=GPP)) +
  geom_line() + 
  labs(title = "LM3-PPA at ORNL", subtitle = "SOFUN output")
```<|MERGE_RESOLUTION|>--- conflicted
+++ resolved
@@ -166,13 +166,6 @@
   mutate(sitename = "ORNL") %>% 
   dplyr::filter(!(mday(date)==29 & month(date)==2))
 
-<<<<<<< HEAD
-# Aggregate daily data
-#forcing <- forcing %>% group_by(DOY,YEAR) %>%summarise_all(list(mean)) %>% arrange(YEAR ,.by_group = F) %>% dplyr::select(-HOUR)
-
-#complete <- rep(seq(ymd("1998-01-01"), ymd("2008-12-31"), by = "days"), each = 24)
-#ddf_complete <- tibble(date = complete)
-=======
 ## convert rain to units per seconds
 dt_secs <- lubridate::interval(forcing$date[1], forcing$date[2]) %>% 
   time_length("seconds")
@@ -188,7 +181,6 @@
     summarise_at(vars(1:13), list(~mean(., na.rm = TRUE))) %>% 
     dplyr::select(-1)
 }
->>>>>>> 0eb86d27
 ```
 
 ### Run the model
