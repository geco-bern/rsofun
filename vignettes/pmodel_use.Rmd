---
title: "P-model usage"
author: "Koen Hufkens"
output: rmarkdown::html_vignette
vignette: >
  %\VignetteIndexEntry{P-model usage}
  %\VignetteEngine{knitr::rmarkdown}
  %\usepackage[utf8]{inputenc}
---

```{r setup, include = FALSE}
knitr::opts_chunk$set(
  collapse = TRUE,
  comment = "#>"
)
library(rsofun)
library(dplyr)
library(ggplot2)
pars <- list(par = c(
  kphio       = 0.09423773,
  soilm_par_a = 0.33349283,
  soilm_par_b = 1.45602286,
  kphio_par_a = 0.0,
  kphio_par_b = 0.5,
  kphio_par_c = -50.0,
  kphio_par_d = 0.1
  ))
```

The `rsofun` package and framework includes two main models. The `pmodel` and `lm3-ppa` (which in part relies on pmodel compents). Here we give a short example on how to run the `pmodel` on the included demo datasets to familiarize yourself with both the data structure and the outputs.

## Demo data

The package includes two demo datasets to run and validate pmodel output. These files can be directly loaded into your workspace by typing:

```{r}
library(rsofun)
p_model_drivers
p_model_validation
```

These are real data from the French FR-Pue fluxnet site. We can use these data to run the model, together with observations of GPP we can also parameterize `pmodel` parameters.

## Running the model

With all data prepared we can run the model using `runread_pmodel_f()`. This function takes the nested data structure and runs the model site by site, returning nested model output results matching the input drivers.

```{r}
# optimized parameters from previous
# work
params_modl <- list(
  kphio       = 0.09423773,
  soilm_par_a = 0.33349283,
  soilm_par_b = 1.45602286,
  kphio_par_a = 0.5,
  kphio_par_b = 0.5,
  kphio_par_c = 50.0,
  kphio_par_d = 0.1
  )
# run the model for these parameters
output <- rsofun::runread_pmodel_f(
  p_model_drivers,
  par = params_modl
  )
```

### plotting output

We can now visualize both the model output and the measured values together.

```{r}
library(dplyr)
library(tidyr)
library(ggplot2)
# we only have one site so we'll unnest
# the main model output
model_data <- output %>%
  filter(sitename == "FR-Pue") %>%
  tidyr::unnest(data)
validation_data <- p_model_validation %>%
  tidyr::unnest(data)
ggplot() +
    geom_line(
    data = model_data,
    aes(
      date,
      gpp
    ),
    colour = "red"
  ) +
  geom_line(
    data = validation_data,
    aes(
      date,
      gpp
    )
  ) +
  labs(
    x = "Date",
    y = "GPP"
  )
```

## Calibrating model parameters

To optimize new parameters based upon driver data and a validation dataset we must first specify an optimization strategy and settings, as well as parameter ranges.

```{r}
settings <- list(
  method      = "bayesiantools",
  targetvars  = c("gpp"),
  timescale   = list(targets_obs = "y"),
  metric      = cost_mse_photocold,
  dir_results = "./",
  name        = "photocold",
  control     = list(
    sampler = "DEzs",
    settings = list(
    burnin = 1500,
    iterations = 5000
    )),
  par = list(
<<<<<<< HEAD
    kphio       = list(lower=0.03, upper=0.2,  init = 0.09),
    soilm_par_a = list(lower=0.00, upper=1.0,  init = 0.33),
    soilm_par_b = list(lower=0.00, upper=10.0, init = 1.5),
    kphio_par_a = list(lower=-10,  upper=10,   init = 5.00),
    kphio_par_b = list(lower=0.1,  upper=10.0, init = 0.50),
    kphio_par_c = list(lower=1,    upper=200,  init = 50.0),
    kphio_par_d = list(lower=0.01, upper=10,   init = 0.1)
=======
    kphio = list(lower=0.04, upper=0.2, init = 0.05)
>>>>>>> a1a1d165
    )
)
```

By default `rsofun` supports both optimization using the `GenSA` and `BayesianTools` packages. The above statement provides settings for a `BayesianTools` approach using the DEza sampler. For this example the burnin and iterations are kept artificially low. In a real scenario you will have to increase these values orders of magnitude. Keep in mind that optimization routines rely on a cost function, which, depending on its structure influences parameter selection. A limited set of cost functions is provided all starting with `cost_*` but the model structure is transparent and custom cost functions can be easily written.

In addition starting values and ranges are provided for the free parameters in the model. Free parameters include, kphio, a, b, tau and shape. Be mindful that with newer version of rsofun additional parameters might be introduced, so re-check vignettes and model descriptions when updating existing code.

With all settings defined the optimization function `calib_sofun()` can be called with driver data and observations specified.

```{r eval=FALSE}
# calibrate the model and
# optimize free parameters
pars <- calib_sofun(
    drivers = p_model_drivers,  
    obs = p_model_validation,
    settings = settings
  )
```

When successful the optimized parameters can be used to run subsequent modelling efforts, in this case slightly improving the model fit over a more global parameter set.

```{r}
# reformatting the parameter list
params_modl <- list(
    kphio = pars$par["kphio"]
    )
# run the model for these parameters
output_new <- rsofun::runread_pmodel_f(
  p_model_drivers,
  par = params_modl
  )
# we only have one site so we'll unnest
# the main model output
model_data_new <- output_new %>%
  filter(sitename == "FR-Pue") %>%
  tidyr::unnest(data)
  ggplot() +
    geom_line(
    data = model_data,
    aes(
      date,
      gpp
    ),
    colour = "blue",
    alpha = 0.3
  ) +
  geom_line(
    data = validation_data,
    aes(
      date,
      gpp
    )
  ) +
    geom_line(
    data = model_data_new,
    aes(
      date,
      gpp
    ),
    colour = "red"
  ) +
  labs(
    x = "Date",
    y = "GPP"
  )
# validation_data %>% 
#   rename(obs = gpp) %>% 
#   left_join(
#     model_data_new %>% 
#       dplyr::select(sitename, date, mod = gpp),
#     by = c("sitename", "date")
#   ) %>% 
#   rbeni::analyse_modobs2("mod", "obs", type = "hex")
```

For details on the optimization settings we refer to the manuals of [GenSA](https://cran.r-project.org/package=GenSA) and [BayesianTools](https://github.com/florianhartig/BayesianTools).
Footer<|MERGE_RESOLUTION|>--- conflicted
+++ resolved
@@ -17,13 +17,11 @@
 library(dplyr)
 library(ggplot2)
 pars <- list(par = c(
-  kphio       = 0.09423773,
-  soilm_par_a = 0.33349283,
-  soilm_par_b = 1.45602286,
-  kphio_par_a = 0.0,
-  kphio_par_b = 0.5,
-  kphio_par_c = -50.0,
-  kphio_par_d = 0.1
+    kphio           = 0.04607080,
+    soilm_par_a     = 2.75687824,
+    soilm_par_b     = 1.68140444,
+    tau_acclim_tempstress = 7.35259044,
+    par_shape_tempstress  = 0.09863961
   ))
 ```
 
@@ -49,13 +47,11 @@
 # optimized parameters from previous
 # work
 params_modl <- list(
-  kphio       = 0.09423773,
-  soilm_par_a = 0.33349283,
-  soilm_par_b = 1.45602286,
-  kphio_par_a = 0.5,
-  kphio_par_b = 0.5,
-  kphio_par_c = 50.0,
-  kphio_par_d = 0.1
+    kphio           = 0.09423773,
+    soilm_par_a     = 0.33349283,
+    soilm_par_b     = 1.45602286,
+    tau_acclim_tempstress = 10,
+    par_shape_tempstress  = 0.0
   )
 # run the model for these parameters
 output <- rsofun::runread_pmodel_f(
@@ -107,30 +103,20 @@
 
 ```{r}
 settings <- list(
-  method      = "bayesiantools",
-  targetvars  = c("gpp"),
-  timescale   = list(targets_obs = "y"),
-  metric      = cost_mse_photocold,
-  dir_results = "./",
-  name        = "photocold",
-  control     = list(
+  method              = "bayesiantools",
+  targetvars          = c("gpp"),
+  timescale           = list(targets_obs = "y"),
+  metric              = cost_rmse_kphio,
+  dir_results         = "./",
+  name                = "ORG",
+  control = list(
     sampler = "DEzs",
     settings = list(
-    burnin = 1500,
-    iterations = 5000
+      burnin = 500,
+      iterations = 1500
     )),
   par = list(
-<<<<<<< HEAD
-    kphio       = list(lower=0.03, upper=0.2,  init = 0.09),
-    soilm_par_a = list(lower=0.00, upper=1.0,  init = 0.33),
-    soilm_par_b = list(lower=0.00, upper=10.0, init = 1.5),
-    kphio_par_a = list(lower=-10,  upper=10,   init = 5.00),
-    kphio_par_b = list(lower=0.1,  upper=10.0, init = 0.50),
-    kphio_par_c = list(lower=1,    upper=200,  init = 50.0),
-    kphio_par_d = list(lower=0.01, upper=10,   init = 0.1)
-=======
     kphio = list(lower=0.04, upper=0.2, init = 0.05)
->>>>>>> a1a1d165
     )
 )
 ```
