---
title: "ConstantSelfThinning"
output:
  html_document: 
    fig_width: 10
    toc: yes
    toc_float: yes
---

```{r setup, include=FALSE}
library(dplyr)
library(rsofun)
library(ggplot2)
```

## Example

### Simulation settings


Manually select some sites from which we're going to use the data for evaluation and calibration.
```{r}
mysites <- c("ORNL")
```

Create a site meta info table that contains all the site-specific information that is used to force site-simulations (e.g. starting year, number of simulations years, elevation, etc.). For FLUXNET2015 data, required meta info is provided by the `rsofun` package (data frame `rsofun::metainfo_Tier1_sites_kgclimate_fluxnet2015`).
```{r}
siteinfo <- data.frame(sitename="ORNL", lon = 0.0, lat = 0.0, elv = 0.0)
```

Now specify the simulation parameters that are identical for all site-scale simulations.
```{r}
params_siml <- list(
      spinup                = TRUE,
      spinupyears           = 1800, #1793,
      recycle               = 11, # 9 or 11
      firstyeartrend        = 1998,
      nyeartrend            = 11, #9 or 110 (longer transient years)
      outputhourly          = TRUE,
      outputdaily           = TRUE,
      do_U_shaped_mortality = FALSE,
      update_annualLAImax   = FALSE,
      do_closedN_run        = TRUE,
      method_photosynth     = "pmodel", # gs_leuning or pmodel
      method_mortality      = "const_selfthin" # dbh or cstarvation or growthrate or const_selfthin or dbh
      )
```

### Define model parameters

#### Tile-level parameters

```{r}
params_tile <- list(
  soiltype     = 3,    # Sand = 1, LoamySand = 2, SandyLoam = 3, SiltLoam = 4, FrittedClay = 5, Loam = 6, Clay = 7
  FLDCAP       = 0.4,  # soil property: field capacity 
  WILTPT       = 0.05, # soil property: wilting point
  K1           = 2.0,  # turnover rate of fast SOM per year
  K2           = 0.1,  # turnover rate of slow SOM per year
  K_nitrogen   = 0.0,  # mineral Nitrogen turnover rate
  etaN         = 0.0,  # loss rate with runoff
  MLmixRatio   = 0.6,  # the ratio of C and N returned to litters from microbes
  l_fract      = 0.0,  # fraction of the carbon retained after leaf drop
  retransN     = 0.0,  # retranslocation coefficient of Nitrogen
  f_N_add      = 0.02, # re-fill of N for sapwood
  f_initialBSW = 0.005
  #LMAmin       = 0.02
  )

```

#### Species-level parameters

```{r}
params_species <- tibble(
  lifeform      = c(0,       1,        1,        1,        1,      1,        1,        1,      1,        1,        1),  # 0: grass; 1 Woody
  phenotype     = c(0,       1,        1,        1,        1,      1,        1,        1,      1,        1,        0),  # 0: Deciduous; 1 Evergreen
  pt            = c(1,       0,        0,        0,        0,      0,        0,        0,      0,        0,        0),  # 0: C3; 1: C4
  seedlingsize  = c(0.02,    0.05,     0.05,     0.05,     0.05,   0.05,     0.05,     0.05,   0.05,     0.05,     0.05), # initial size of seedlings
  LMA           = c(0.035,   0.14,     0.14,     0.14,     0.14,   0.14,    0.14,      0.14,   0.14,     0.14,     0.035),
  # Leaf mass per unit area: 0.035, 0.085, 0.135
  phiRL         = c(4.0,     4.0,      2.0,      3.0,      4.0,     5.0,     6.0,      7.0,   8.0,       9.0,      3.0),
  # Root:Shoot ratio:  4.0, 6.0, 8.0
  LNbase        = c(0.8E-3,  0.8E-3,   0.8E-3,   0.8E-3,   0.8E-3, 0.8E-3,   0.8E-3,   0.8E-3, 0.8E-3,   0.8E-3,   0.8E-3),   
  # kgN m-2 leaf, Vmax = 0.03125*LNbase
  laimax        = c(3.0,     3.5,      3.5,      3.5,      3.5,    3.5,      3.5,      3.5,    3.5,      3.5,      3.8),  
  # maximum crown LAI
  LAI_light     = c(3.0,     3.5,      3.5,      3.5,      3.5,    3.5,      3.5,      3.5,    3.5,      3.5,      3.8),  
  # Light-limited crown LAI
  Nfixrate0     = c(0.0,     0.0,      0.0,      0.0,      0.0,    0.0,      0.0,      0.0,    0.0,      0.0,      0.0),  
  # 0.03 kgN kgRootC-1 yr-1
  NfixCost0     = c(12.,     12.,      12.,      12.,      12.,    12.,      12.,      12.,    12.,      12.,      12.),  
  # 12, 24 gC/gN
  phiCSA        = c(1.25E-4, 0.25E-4,  0.25E-4,  0.25E-4,  0.25E-4,0.25E-4,  0.25E-4,  0.25E-4,0.25E-4,  0.25E-4,  0.25E-4),
  mortrate_d_c  = c(0.02,    0.02,     0.02,     0.02,     0.02,   0.02,     0.02,     0.02,   0.02,     0.02,     0.02),    
  # canopy tree mortality rate, year-1
  mortrate_d_u  = c(0.2,     0.08,     0.08,     0.08,     0.08,   0.08,     0.08,     0.08,   0.08,     0.08,     0.08),    
  # understory tree mortality rate, year-1
  maturalage    = c(0.5,     5,        5,        5,        5,      5,        5,        5,      5,        5,        5),
  fNSNmax       = c(5,       5,        5,        5,        5,      5,        5,        5,      5,        5,        5)
  #alpha_FR      = c(1.2,     1.2,      1.2,      1.2,      1.2,    1.2,      1.2,      1.2,    1.2,      1.2,      1.2)
  ) %>% 
  bind_rows(., slice(., 1:5))
```

#### Soil parameters

By layers.
```{r}
# adopted from datatypes.mod.f90 l.538
params_soil <- tibble(
  type              = c("Coarse",  "Medium",   "Fine",    "CM",     "CF",     "MF",    "CMF",    "Peat",    "MCM"),
  GMD               = c(0.7, 0.4, 0.3, 0.1, 0.1, 0.07, 0.007, 0.3, 0.3),
  GSD               = c(5.0, 5.3, 7.4, 6.1, 6.1, 14.0, 15.0, 7.4, 7.4),
  vwc_sat           = c(0.380, 0.445, 0.448, 0.412, 0.414, 0.446, 0.424, 0.445, 0.445),
  chb               = c( 3.5,   6.4,  11.0,   4.8,   6.3,   8.4,   6.3,   6.4,   6.4),
  psi_sat_ref       = c(-600., -790., -910., -1580., -1680., -1880., -5980., -790., -790.), # Pa
  k_sat_ref         = c(130.8, 75.1, 53.2, 12.1, 11.1, 12.7, 1.69, 53.2, 53.2),      # mol/(s MPa m)
  alphaSoil         = rep(1.0, 9),
  heat_capacity_dry = c(1.2e6, 1.1e6, 1.1e6, 1.1e6, 1.1e6, 1.1e6, 1.1e6, 1.4e6,   1.0)
  )
```

#### Initial cohort specification

```{r}
init_cohort <- tibble(
 init_cohort_species = c(1,      2,        3,        4,      5,        6,        7,      8,        9,       10),
 init_cohort_nindivs = c(0.02,   0.02,     0.02,     0.02,   0.02,     0.02,     0.02,   0.02,     0.02,    0.02),
 init_cohort_bsw     = c(0.2,    0.2,      0.2,      0.2,    0.2,      0.2,      0.2,    0.2,      0.2,     0.2),
 init_cohort_bHW     = c(0.0,    0.0,      0.0,      0.0,    0.0,      0.0,      0.0,    0.0,      0.0,     0.0),
 init_cohort_nsc     = c(0.5,    0.5,      0.5,      0.5,    0.5,      0.5,      0.5,    0.5,      0.5,     0.5)
)

```

#### Initial soil pools

```{r}
# high N input --> Deciduous
# low  N input --> Evergreen
init_soil <- list(
 init_fast_soil_C    = 0.15,   # kg C m-2    # C/N = 15, 0.75 kg SOM ~ 50 gN
 init_slow_soil_C    = 16.0,   # kg C m-2    # C/N = 40
 init_Nmineral       = 2.5E-3, # kg N m-2
 N_input             = 0.0E-3  # 2.4E-3, # kg N m-2 yr-1, N deposit: 0.8 g N m-2 yr-1
)
```

### Define soil parameters

For now, this is implemented as an illustration. Should be made site-specific.
```{r}
df_soiltexture <- bind_rows(
  top    = tibble(layer = "top",    fsand = 0.4, fclay = 0.3, forg = 0.1, fgravel = 0.1),
  bottom = tibble(layer = "bottom", fsand = 0.4, fclay = 0.3, forg = 0.1, fgravel = 0.1)
)
```

### Get input

Get the input from the nice weird looking file with half-hourly data.

The file has the following variables (units):

 Year  DOY  Hour  T_air          Q_air          Wind_speed      Precip          Pressure        R_global_in      R_longwave_in   CO2
                      K          kg/kg          m/s     kg_H2O/m2/s               pa               W/m2            W/m2            ppm     

```{r}
forcing <- read_delim( paste0(path.package("rsofun"), "/extdata/ORNL_forcing.txt"), col_names = TRUE, delim = "\t") %>% 
  mutate(date = lubridate::ymd_hm( paste0( as.character(YEAR), "-01-01 00:00" ) ) + days(DOY-1) + hours(HOUR) ) %>% 
  mutate(sitename = "ORNL") %>% 
  dplyr::filter(!(mday(date)==29 & month(date)==2))

## convert rain to units per seconds
dt_secs <- lubridate::interval(forcing$date[1], forcing$date[2]) %>% 
  time_length("seconds")
forcing <- forcing %>% 
  mutate(RAIN = RAIN / dt_secs)
```

For P-model runs, aggregate to daily forcing.
```{r}
if (params_siml$method_photosynth == "pmodel" && dt_secs != (60*60*24)){
  forcing <- forcing %>% 
    dplyr::group_by(lubridate::date(date)) %>% 
    summarise_at(vars(1:13), list(~mean(., na.rm = TRUE))) %>% 
    dplyr::select(-1)
}

# Changing values of PAR for running simulations
#forcing <- forcing %>% mutate(PAR = PAR*1.30) # levels = *1, *1.15 and *1.30

# Replicating forcing data to run longer transient years
#forcing <- bind_rows(replicate(10, forcing, simplify = FALSE))

```

### Run the model for different cases

Run the model for all environmental conditions, species and mortality formulations.
```{r}
out <- run_lm3ppa_f_bysite( "ORNL", 
                            params_siml, 
                            siteinfo, 
                            forcing, # ddf_input
                            params_tile, 
                            params_species, 
                            params_soil, 
                            init_cohort, 
                            init_soil, 
                            makecheck = TRUE)

#ea1sa1md_out_annual_tile <- out$output_annual_tile # for kphio = 0.05
ea2sa1md_out_annual_tile <- out$output_annual_tile # for kphio = 0.0575
#ea3sa1md_out_annual_tile <- out$output_annual_tile # for kphio = 0.065

out$output_annual_tile %>% 
  ggplot() +
  geom_line(aes(x = year, y = GPP)) +
  labs(title = "LM3-PPA with p-model photosynthesis at ORNL", subtitle = "rsofun output")

out$output_annual_tile %>% 
  ggplot() +
  geom_line(aes(x = year, y = plantC)) +
  labs(title = "LM3-PPA with p-model photosynthesis at ORNL", subtitle = "rsofun output")

out$output_annual_tile %>% 
  ggplot() +
  geom_line(aes(x = year, y = Density)) +
  labs(title = "LM3-PPA with p-model photosynthesis at ORNL", subtitle = "rsofun output")

out$output_annual_tile %>% 
  ggplot() +
  geom_line(aes(x = year, y = CAI)) +
  labs(title = "LM3-PPA with p-model photosynthesis at ORNL", subtitle = "rsofun output")

```

<<<<<<< HEAD
=======
### Write model outputs
```{r}
setwd("/Users/lmarques/rsofun/Simulations_pmodel")
write.csv(ea1sa1md_out_annual_tile,"ea1sa1md_out_annual_tile.csv") # for kphio = 0.05
#write.csv(ea2sa1md_out_annual_tile,"ea2sa1md_out_annual_tile.csv") # for kphio = 0.0575
#write.csv(ea3sa1md_out_annual_tile,"ea3sa1md_out_annual_tile.csv") # for kphio = 0.065
```

### Read model outputs
```{r}
setwd("/Users/lmarques/rsofun/Simulations_pmodel")
ea1sa1md_out_annual_tile <- read.csv("ea1sa1md_out_annual_tile.csv")
ea2sa1md_out_annual_tile <- read.csv("ea2sa1md_out_annual_tile.csv")
ea3sa1md_out_annual_tile <- read.csv("ea3sa1md_out_annual_tile.csv")
```

>>>>>>> 4be47edc
##### Stand development
```{r}
# Changes in LUE with WD level 1
# Mortality Constant Self-thinning
ggplot() + 
  geom_line(data=out$output_annual_tile, aes(x=year, y=plantC, color='Control')) + 
  scale_color_manual("Levels of LUE", breaks = c("Control", "+15%", "+30%"), values = c("#F8766D" ,"#00BA38", "#619CFF"))+
  labs(x = "Year", y = expression(paste("Biomass (Kg C ", m^-2, " ", yr^-1, ") "))) + 
  theme_bw() + theme(panel.grid.major = element_blank(), panel.grid.minor = element_blank(),legend.position = "bottom") +
  ggtitle("Mortality formulation Constant Self-thinning")
```

#### Self-thinning relathionships

From new annual_tile_output

```{r}
# Changes in LUE with WD level 1
# Mortality Constant Self-thinning
ggplot() + 
  geom_point(data=subset(out$output_annual_tile,year>=100), aes(x=log(QMD), y=log(Density12), color='Control')) + 
  scale_color_manual(labels = c("Control","+15%", "+30%"),values = c("#F8766D", "#00BA38", "#619CFF"))+
  labs(col = "Level of LUE", x = "Ln(QMD)", y = "Ln(N)") + 
  theme_bw() + theme(panel.grid.major = element_blank(), panel.grid.minor = element_blank(),legend.position = "bottom") +
  ggtitle("Mortality formulation Constant Self-thinning")
```
<|MERGE_RESOLUTION|>--- conflicted
+++ resolved
@@ -237,8 +237,6 @@
 
 ```
 
-<<<<<<< HEAD
-=======
 ### Write model outputs
 ```{r}
 setwd("/Users/lmarques/rsofun/Simulations_pmodel")
@@ -255,7 +253,6 @@
 ea3sa1md_out_annual_tile <- read.csv("ea3sa1md_out_annual_tile.csv")
 ```
 
->>>>>>> 4be47edc
 ##### Stand development
 ```{r}
 # Changes in LUE with WD level 1
