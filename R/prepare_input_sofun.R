--- conflicted
+++ resolved
@@ -95,220 +95,9 @@
     save(ddf_climate, file = filnam_clim)
     
   } else {
-<<<<<<< HEAD
     
     load(filnam_clim)
     
-=======
-    #-----------------------------------------------------------
-    # Site-scale simulation(s)
-    # Ensemble of multiple site-scale simulations that "go toghether"
-    # In this case, <settings$name> is the name of the ensemble (e.g., "fluxnet2015")
-    #-----------------------------------------------------------
-    if (!identical(NA, settings_input$data)){
-      ## Data is provided as a list of data frames.  
-      ## Climate input files
-      ddf_climate <- settings_input$data %>% dplyr::select( -fapar ) %>% bind_rows()
-
-      ## prepare the fapar input files for each site
-      ddf_fapar <- settings_input$data %>% dplyr::select( fapar ) %>% bind_rows()
-
-
-    } else {
-
-      # If FLUXNET 2015 data is required, make sure it's available locally    
-      #-----------------------------------------------------------
-      if (any( c( 
-        "fluxnet2015" %in% settings_input$temperature, 
-        "fluxnet2015" %in% settings_input$precipitation, 
-        "fluxnet2015" %in% settings_input$vpd, 
-        "fluxnet2015" %in% settings_input$ppfd,
-        "fluxnet2015" %in% settings_input$netrad
-        ))){
-
-        # error <- check_download_fluxnet2015( settings_input$path_fluxnet2015 )
-
-      }
-
-      # ##-----------------------------------------------------------
-      # ## If WATCH-WFDEI data is required, make sure it's available locally
-      # ##-----------------------------------------------------------
-      # if ("watch_wfdei" %in% settings_input$temperature)   error <- check_download_watch_wfdei( varnam = "Tair_daily", settings_input, settings_sims )
-      # if ("watch_wfdei" %in% settings_input$precipitation) error <- check_download_watch_wfdei( varnam = "Snowf_daily", settings_input, settings_sims )
-      # if ("watch_wfdei" %in% settings_input$precipitation) error <- check_download_watch_wfdei( varnam = "Rainf_daily", settings_input, settings_sims )
-      # if ("watch_wfdei" %in% settings_input$vpd)           error <- check_download_watch_wfdei( varnam = "Qair_daily", settings_input, settings_sims )
-      # if ("watch_wfdei" %in% settings_input$ppfd)          error <- check_download_watch_wfdei( varnam = "SWdown_daily", settings_input, settings_sims )
-
-      # ##-----------------------------------------------------------
-      # ## If CRU TS data is required, make sure it's available locally
-      # ##-----------------------------------------------------------
-      # if ("cru" %in% settings_input$temperature)   error <- check_download_cru( varnam = "tmp", settings_input, settings_sims )
-      # if ("cru" %in% settings_input$precipitation) error <- check_download_cru( varnam = "wet", settings_input, settings_sims )
-      # if ("cru" %in% settings_input$precipitation) error <- check_download_cru( varnam = "pre", settings_input, settings_sims )
-      # if ("cru" %in% settings_input$vpd)           error <- check_download_cru( varnam = "vap", settings_input, settings_sims )
-      # if ("cru" %in% settings_input$vpd)           error <- check_download_cru( varnam = "tmp", settings_input, settings_sims )
-      # if ("cru" %in% settings_input$cloudcover)    error <- check_download_cru( varnam = "cld", settings_input, settings_sims )
-
-      # ##-----------------------------------------------------------
-      # ## If fapar data is required, make sure it's available locally
-      # ##-----------------------------------------------------------
-      # if (settings_input$fapar=="MODIS_FPAR_MCD15A3H"){
-
-      #   error <- check_download_MODIS_FPAR_MCD15A3H( settings_input, settings_sims )
-
-      # } else if (settings_input$fapar=="MODIS_EVI_MOD13Q1"){
-
-      #   error <- check_download_MODIS_EVI_MOD13Q1( settings_input, settings_sims )
-
-      # } else if (is.na(settings_input$fapar)){
-
-      #   rlang::warn("No fapar data prepared.")
-
-      # }
-
-
-      # ##-----------------------------------------------------------
-      # ## Make sure CMIP standard CO2 data is available locally    
-      # ##-----------------------------------------------------------
-      # error <- check_download_co2( settings_input, settings_sims )
-
-      #-----------------------------------------------------------
-      # Prepare climate input
-      #-----------------------------------------------------------
-      ## Second, get climate data from global files
-      dir <- paste0( settings_sims$path_input, "/sitedata/climate/" )
-      filnam_clim <- paste0( dir, "/clim_daily_lev2.Rdata" )
-      if (!dir.exists(dir)) system( paste0( "mkdir -p ", dir ) )
-      
-      ## First, get climate data from site-specific
-      if (!file.exists(filnam_clim) || overwrite_csv_climate){
-        
-        ddf_climate <- purrr::map(
-          as.list(settings_sims$sitenames),
-          ~get_input_sofun_climate_bysite( ., 
-                                           settings_input, 
-                                           settings_sims, 
-                                           overwrite_csv = overwrite_csv_climate,
-                                           verbose = verbose 
-          )
-        )
-        names(ddf_climate) <- settings_sims$sitenames
-        ddf_climate <- ddf_climate %>%
-          bind_rows(.id = "sitename")
-        
-        ddf_climte_globalfields <- get_input_sofun_climate_globalfields(
-          dplyr::select(ddf_climate, sitename, date),
-          settings_input,
-          settings_sims,
-          overwrite = overwrite_climate,
-          overwrite_csv = overwrite_csv_climate,
-          verbose = FALSE
-        )
-        ddf_climate <- ddf_climate %>%
-          left_join(
-            ddf_climte_globalfields,
-            by = c("sitename", "date")
-          )
-        
-        ## write to file
-        save(ddf_climate, file = filnam_clim)
-        
-      } else {
-        
-        load(filnam_clim)
-        
-      }
-
-      ## Then, prepare climate input data files for sofun
-      if (overwrite_climate || overwrite_csv_climate){
-        purrr::map(
-          as.list(settings_sims$sitenames),
-          ~prepare_input_sofun_climate_bysite(
-            .,
-            dplyr::filter(ddf_climate, sitename == .),
-            settings_input,
-            settings_sims,
-            overwrite=overwrite_climate,
-            overwrite_csv=overwrite_csv_climate,
-            verbose = verbose )
-        )
-      }
-
-      ##-----------------------------------------------------------
-      ## Prepare fapar input
-      ##-----------------------------------------------------------
-      if (overwrite_fapar || return_data || overwrite_csv_fapar){
-
-        ## Create data frame for site info for batch-download using MODISTools or GEE
-        df_lonlat <- tibble(
-          sitename   = settings_sims$sitenames,
-          lat        = unlist(settings_sims$lat[settings_sims$sitenames]),
-          lon        = unlist(settings_sims$lon[settings_sims$sitenames]),
-          year_start = purrr::map_dbl( settings_sims$date_start[settings_sims$sitenames], ~lubridate::year(.) ),
-          year_end   = purrr::map_dbl( settings_sims$date_end[settings_sims$sitenames],   ~lubridate::year(.) )
-          )
-                  
-        # if (!dir.exists(settings_input$path_fapar)) system(paste0("mkdir -p ", settings_input$path_fapar))
-        
-        # ## Using MODISTools
-        # bands <- MODISTools::mt_bands(product = "MCD15A3H") %>% View()
-        # dates <- MODISTools::mt_dates(product = "MCD15A3H", lat = df_lonlat$lat[1], lon = df_lonlat$lon[1]) %>% View()
-        # subsets <- MODISTools::mt_batch_subset(
-        #              df = dplyr::distinct(df_lonlat, lon, lat, .keep_all=TRUE) %>% 
-        #                slice(1:2),
-        #              product = "MCD15A3H",
-        #              band = "Fpar_500m",
-        #              internal = TRUE,
-        #              start = "2000-01-01",
-        #              end = "2018-12-31",
-        #              out_dir = settings_input$path_fapar)
-
-        ## Using the Google EE function
-        ddf_fapar <- purrr::map(
-          as.list(seq(nrow(df_lonlat))),
-          ~prepare_input_sofun_fapar_bysite_GEE( 
-            slice(df_lonlat, .), 
-            start_date           = "2000-01-01",
-            end_date             = "2018-12-31", 
-            settings_sims        = settings_sims, 
-            settings_input       = settings_input,
-            overwrite_raw        = FALSE,
-            overwrite_nice       = overwrite_csv_fapar,
-            overwrite_csv        = overwrite_csv_fapar,
-            band_var             = settings_input$settings_gee$band_var, 
-            band_qc              = settings_input$settings_gee$band_qc, 
-            prod                 = settings_input$settings_gee$prod, 
-            prod_suffix          = settings_input$settings_gee$prod_suffix, 
-            varnam               = settings_input$settings_gee$varnam, 
-            productnam           = settings_input$settings_gee$productnam, 
-            scale_factor         = settings_input$settings_gee$scale_factor, 
-            period               = settings_input$settings_gee$period, 
-            asfaparinput         = TRUE, 
-            do_plot_interpolated = settings_input$settings_gee$do_plot_interpolated, 
-            python_path          = settings_input$settings_gee$python_path,
-            gee_path             = settings_input$settings_gee$gee_path
-            )
-          )
-        
-        ## get missing
-        names(ddf_fapar) <- settings_sims$sitenames
-        missing_fapar <- which(is.na(ddf_fapar)) %>% names()
-
-        ddf_fapar <- ddf_fapar %>% purrr::map(., "ddf")
-        
-        ## rearrange to flat table
-        ddf_fapar <- ddf_fapar %>%
-          bind_rows(.id = "sitename") %>% 
-          dplyr::select(sitename, date, fapar = modisvar_interpol)
-        
-      }
-
-      ## CO2 file: link into site-specific input directories
-      error_list <- purrr::map( as.list(settings_sims$sitenames), ~check_download_co2( settings_input, settings_sims, . ) )
-
-    }
-
->>>>>>> defbf93c
   }
   
   
@@ -1079,16 +868,12 @@
       
     } else {
       
-<<<<<<< HEAD
       if (file.exists(filnam_raw_csv) && !overwrite_raw){
         ## Raw downloaded file will be read separately
         # print( paste( "File exists already:", filnam_modis_raw_csv ) )
         print(paste("site", sitename))
         
       } else {
-=======
-      if (!(file.exists(filnam_raw_csv) && ! overwrite_raw)){
->>>>>>> defbf93c
         ##---------------------------------------------
         ## Download via Google Earth Engine using the python function
         ##---------------------------------------------
@@ -1163,16 +948,9 @@
           year_end   = df_siteinfo$year_end,
           qc_name = band_qc, 
           prod = prod_suffix,
-<<<<<<< HEAD
           do_interpolate = TRUE,
           do_plot_interpolated = do_plot_interpolated,
           dir = settings_input$path_input
-=======
-          splined_fapar = settings_input$splined_fapar,
-          do_interpolate = TRUE,
-          do_plot_interpolated = TRUE,
-          dir = settings_sims$path_input
->>>>>>> defbf93c
         )
         
         ##---------------------------------------------
@@ -1192,11 +970,7 @@
     }
   }
   
-<<<<<<< HEAD
   if (cont){
-=======
-  if (do_continue && asfaparinput){
->>>>>>> defbf93c
     ##---------------------------------------------
     ## Write SOFUN-formatted input
     ##---------------------------------------------
