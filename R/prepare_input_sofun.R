
#' Prepare the inputs for SOFUN
#'
#' Creates all the input files/links necessary to run simulations
#'
#' @param settings_input a settings list from \code{\link{prepare_setup_sofun}}.
#' @param settings_sims TODO
#' @param return_data if \code{TRUE}, TODO
#' @param overwrite_climate if \code{TRUE}, TODO
#' @param overwrite_fapar if \code{TRUE}, TODO
#' @param verbose if \code{TRUE}, TODO
#'
#' @return TODO
#' @export
#'
#' @examples
#' 
#' 
prepare_input_sofun <- function( settings_input, settings_sims, return_data=FALSE, overwrite_climate=FALSE, overwrite_fapar=FALSE, verbose=FALSE ){

<<<<<<< HEAD
  require(lubridate)
  require(dplyr)
  require(purrr)
  require(rlang)

  source("../R/check_download_fluxnet2015.R")  # Defined in a separate file because calib_sofun() calls the same function.
=======
  source("R/check_download_fluxnet2015.R")  # Defined in a separate file because calib_sofun() calls the same function.
>>>>>>> 53ca81cf

  if (settings_sims$setup == "lonlat"){
    ##-----------------------------------------------------------
    ## LONLAT: Simulation on a spatial grid (longitude/latitude).
    ## In this case, <settings$name> is the simulation name.
    ## Link forcing files into the input directory (no copying to 
    ## save space).
    ## Note that this links files from paths that correspond to 
    ## how input files are stored on CX1. Therefore, the simplest
    ## way is to first mirror respective directories to your local
    ## workstation from where simulation is to be executed.
    ##-----------------------------------------------------------

    ## avoid returning data for lonlat simulations (too big)
    return_data <- FALSE

    dirn <- paste0(settings_sims$path_input, "global")
    system( paste0('mkdir -p ', dirn) )

    ## Grid information
    ##--------------------------------------
    dirn <- paste0(settings_sims$path_input, "global/grid") 
    system( paste0('mkdir -p ', dirn) )

    ## elevation
    if (!file.exists(settings_input$path_elevation)) abort("Elevation input file specified by settings_input$path_elevation is not available.")
    system( paste0( "ln -svf ", settings_input$path_elevation, " ", dirn ) )

    ## land masks at 1 deg and 0.5 deg resolution
    if (!file.exists(settings_input$path_landmask)) abort("Land mask input file specified by settings_input$path_landmask is not available.")
    system( paste0( "ln -svf ", settings_input$path_landmask, " ", dirn ) )      

    ## CO2 (globally uniform)
    ##--------------------------------------
    dirn <- paste0(settings_sims$path_input, "global/co2") 
    system( paste0('mkdir -p ', dirn) )
    if (!file.exists(settings_input$path_co2)) abort("CO2 input file specified by settings_input$path_co2 is not available.")
    system( paste0( "ln -svf ", settings_input$path_co2, " ", dirn ) )

    ## soil (necessary in Fortran implementation)
    ##--------------------------------------
    dirn <- paste0(settings_sims$path_input, "global/soil") 
    system( paste0('mkdir -p ', dirn) )
    if (!file.exists(settings_input$path_whc)) abort("Soil water holding capacity input file specified by settings_input$path_whc is not available.")
    system( paste0("ln -svf ", settings_input$path_whc, ' ', dirn ) )

    if (!file.exists(settings_input$path_soiltype)) abort("Soil type input file specified by settings_input$path_soiltype is not available.")
    system( paste0("ln -svf ", settings_input$path_soiltype, ' ', dirn ) )

    ## land cover (necessary in Fortran implementation)
    ##--------------------------------------
    dirn <- paste0(settings_sims$path_input, "global/landcover") 
    system( paste0('mkdir -p ', dirn) )
    if (!file.exists(settings_input$path_landcover)) abort("Land cover input file specified by settings_input$path_landcover is not available.")
    system( paste0("ln -svf ", settings_input$path_landcover, ' ', dirn ) )

    ## fapar (fapar3g)
    ##--------------------------------------
    dirn <- paste0(settings_sims$path_input, "global/fapar") 
    system( paste0('mkdir -p ', dirn) )
    if (settings_input$fapar == "fAPAR3g"){
      if (!file.exists(settings_input$path_fAPAR3g)) abort("fAPAR input file specified by settings_input$path_fAPAR3g is not available.")
      system( paste0("ln -svf ", settings_input$path_fAPAR3g, " ", dirn ))
    }

    ## WATCH-WFDEI climate input data
    ##--------------------------------------
    dirn <- paste0(settings_sims$path_input, "global/climate") 
    if (!dir.exists(dirn)) system( paste0('mkdir -p ', dirn) )

    ## temperature
    if (settings_input$temperature == "watch_wfdei"){
      src <- paste0(settings_input$path_watch_wfdei, 'Tair_daily/*')
      dst <- paste0( dirn, '/temp')
      if (!dir.exists(dst)) system( paste0('mkdir -p ', dst) )
      system( paste0('ln -svf ', src, ' ', dst) )
    }

    ## precipitation (rain and snow)
    dst <- paste0( dirn, '/prec' )
    if (!dir.exists(dst)) system( paste0('mkdir -p ', dst) )

    if (settings_input$precipitation == "watch_wfdei"){
      src <- paste0(settings_input$path_watch_wfdei, 'Rainf_daily/*')
      system( paste0('ln -svf ', src, ' ', dst) )

      src <- paste0(settings_input$path_watch_wfdei, 'Snowf_daily/*')
      system( paste0('ln -svf ', src, ' ', dst) )
    }

    ## vapour pressure deficit (specific humidity in the case of WATCH-WFDEI, converted online)
    if (settings_input$vpd == "watch_wfdei"){
      src <- paste0(settings_input$path_watch_wfdei, 'Qair_daily/*')
      dst <- paste0( dirn, '/humd' )
      if (!dir.exists(dst)) system( paste0('mkdir -p ', dst) )
      system( paste0('ln -svf ', src, ' ', dst) )
    }

    ## photosynthetic photon flux density (PPFD) (solar (shortwave) radiation in the case of WATCH-WFDEI, converted online)
    if (settings_input$ppfd == "watch_wfdei"){
      src <- paste0(settings_input$path_watch_wfdei, 'SWdown_daily/*')
      dst <- paste0( dirn, '/srad' )
      if (!dir.exists(dst)) system( paste0('mkdir -p ', dst) )
      system( paste0('ln -svf ', src, ' ', dst) )
    }

    ## CRU climate input data (only ccov)
    ##--------------------------------------
    ## cloud cover
    if (settings_input$cloudcover == "cru"){
      filn <- list.files( settings_input$path_cru, pattern = "*cld*" )
      src <- paste0( settings_input$path_cru, filn )
      dst <- paste0( dirn, '/ccov' )
      if (!dir.exists(dst)) system( paste0('mkdir -p ', dst) )
      system( paste0('ln -svf ', src, ' ', dst) )
    }

  } else {
    #-----------------------------------------------------------
    # Site-scale simulation(s)
    # Ensemble of multiple site-scale simulations that "go toghether"
    # In this case, <settings$name> is the name of the ensemble (e.g., "fluxnet2015")
    #-----------------------------------------------------------
    if (!is.na(settings_input$data)){
      ## Data is provided as a list of data frames.  
      ## Climate input files
      ddf_climate <-  settings_input$data %>% dplyr::select( -fapar ) %>% bind_rows()

      ## prepare the fapar input files for each site
      ddf_fapar <-  settings_input$data %>% dplyr::select( fapar ) %>% bind_rows()


    } else {

      # If FLUXNET 2015 data is required, make sure it's available locally    
      #-----------------------------------------------------------
      if (any( c( 
        "fluxnet2015" %in% settings_input$temperature, 
        "fluxnet2015" %in% settings_input$precipitation, 
        "fluxnet2015" %in% settings_input$vpd, 
        "fluxnet2015" %in% settings_input$ppfd
        ))){

        error <- check_download_fluxnet2015( settings_input, settings_sims )

      }

      ##-----------------------------------------------------------
      ## If WATCH-WFDEI data is required, make sure it's available locally
      ##-----------------------------------------------------------
      if ("watch_wfdei" %in% settings_input$temperature)   error <- check_download_watch_wfdei( varnam = "Tair", settings_input, settings_sims )
      if ("watch_wfdei" %in% settings_input$precipitation) error <- check_download_watch_wfdei( varnam = "Snowf_daily", settings_input, settings_sims )
      if ("watch_wfdei" %in% settings_input$precipitation) error <- check_download_watch_wfdei( varnam = "Rainf_daily", settings_input, settings_sims )
      if ("watch_wfdei" %in% settings_input$vpd)           error <- check_download_watch_wfdei( varnam = "Qair_daily", settings_input, settings_sims )
      if ("watch_wfdei" %in% settings_input$ppfd)          error <- check_download_watch_wfdei( varnam = "SWdown_daily", settings_input, settings_sims )

      ##-----------------------------------------------------------
      ## If CRU TS data is required, make sure it's available locally
      ##-----------------------------------------------------------
      if ("cru" %in% settings_input$temperature)   error <- check_download_cru( varnam = "tmp", settings_input, settings_sims )
      if ("cru" %in% settings_input$precipitation) error <- check_download_cru( varnam = "wet", settings_input, settings_sims )
      if ("cru" %in% settings_input$precipitation) error <- check_download_cru( varnam = "pre", settings_input, settings_sims )
      if ("cru" %in% settings_input$vpd)           error <- check_download_cru( varnam = "vap", settings_input, settings_sims )
      if ("cru" %in% settings_input$vpd)           error <- check_download_cru( varnam = "tmp", settings_input, settings_sims )
      if ("cru" %in% settings_input$cloudcover)    error <- check_download_cru( varnam = "cld", settings_input, settings_sims )

      ##-----------------------------------------------------------
      ## If fapar data is required, make sure it's available locally    
      ##-----------------------------------------------------------
      if (settings_input$fapar=="MODIS_FPAR_MCD15A3H"){

        error <- check_download_MODIS_FPAR_MCD15A3H( settings_input, settings_sims )

      } else if (settings_input$fapar=="MODIS_EVI_MOD13Q1"){

        error <- check_download_MODIS_EVI_MOD13Q1( settings_input, settings_sims )

      } else if (is.na(settings_input$fapar)){

        warn("No fapar data prepared.")

      }


      ##-----------------------------------------------------------
      ## Make sure CMIP standard CO2 data is available locally    
      ##-----------------------------------------------------------
      error <- check_download_co2( settings_input, settings_sims )

      ##-----------------------------------------------------------
      ## Loop over all sites and prepare input files by site.
      ##-----------------------------------------------------------
      ## Climate input files
      if (overwrite_climate || return_data){
        ddf_climate <-  purrr::map( as.list(settings_sims$sitenames), ~prepare_input_sofun_climate_bysite( ., settings_input, settings_sims, overwrite_csv = TRUE, verbose ) ) %>%
                        bind_rows()
      }

      ## prepare the fapar input files for each site
      if (overwrite_fapar || return_data){
        ddf_fapar <-  purrr::map( as.list(settings_sims$sitenames), ~prepare_input_sofun_fapar_bysite( ., settings_input, settings_sims, overwrite_csv = TRUE, verbose = verbose ) ) %>%
                      bind_rows()
      }

      ## CO2 file: link into site-specific input directories
      error_list <- purrr::map( as.list(settings_sims$sitenames), ~check_download_co2( settings_input, settings_sims, . ) )

      ## fAPAR input files: see below

    }

  }

  ##-----------------------------------------------------------
  ## fAPAR input files
  ##-----------------------------------------------------------
  ## first, place a text file in the fapar input data directory that specifies where it's coming from (needs to be read online by Fortran)                
  dir <- paste0( settings_sims$dir_sofun, "./input" )
  if (!dir.exists(dir)) system( paste0( "mkdir -p ", dir ) )
  zz <- file( paste0(dir, "/dfapar_source.txt"), "w")
  # if (settings_input$splined_fapar) {fapar_forcing_source <- paste0( settings_input$fapar, "_spl" )} else {fapar_forcing_source <- settings_input$fapar}
  tmp <- cat( paste0("fapar_forcing_source                    ", settings_input$fapar) , "\n", file=zz )  # the blanks are necessary! 
  close(zz)

  if (return_data){

    return( ddf_climate %>% left_join( ddf_fapar, by=c("date", "sitename") ) )

  } else {

    return("Brexit.")

  }

}

##-----------------------------------------------------------
## Returns a dataframe with all climate input data for one site
## and writes this to CSV and Fortran-formatted input files
## on the fly.
##-----------------------------------------------------------
prepare_input_sofun_climate_bysite <- function( sitename, settings_input, settings_sims, overwrite_csv, verbose ){

<<<<<<< HEAD
  require(purrr)
  require(dplyr)
  require(rlang)
  source("../R/init_dates_dataframe.R")

=======
>>>>>>> 53ca81cf
  if (verbose) print(paste("prepare_input_sofun_climate_bysite() for site", sitename ))

  ## path of CSV file with data for this site
  dir <- paste0( settings_sims$path_input, "/sitedata/climate/", sitename )
  if (!dir.exists(dir)) system( paste0( "mkdir -p ", dir ) )
  csvfiln <- paste0( dir, "/clim_daily_", sitename, ".csv" )

  if (file.exists(csvfiln)&&!overwrite_csv){

    ddf <- read_csv( csvfiln )

  } else {

    ## Initialise daily dataframe (WITHOUT LEAP YEARS, SOFUN USES FIXED 365-DAYS YEARS!)
    ddf <- init_dates_dataframe( year(settings_sims$date_start[[sitename]]), year(settings_sims$date_end[[sitename]]), noleap = TRUE )

    ##----------------------------------------------------------------------
    ## Read daily FLUXNET 2015 meteo data for each site (reads all variables)
    ## A file must be found containing the site name in the file name and located in <settings_input$path_fluxnet2015>
    ##----------------------------------------------------------------------
    fluxnetvars <- c()
    if ("fluxnet2015" %in% settings_input$temperature)   fluxnetvars <- c( fluxnetvars, "temp" )
    if ("fluxnet2015" %in% settings_input$precipitation) fluxnetvars <- c( fluxnetvars, "prec" )
    if ("fluxnet2015" %in% settings_input$vpd)           fluxnetvars <- c( fluxnetvars, "vpd" )
    if ("fluxnet2015" %in% settings_input$ppfd)          fluxnetvars <- c( fluxnetvars, "ppfd" )
    if ("fluxnet2015" %in% settings_input$netrad)        fluxnetvars <- c( fluxnetvars, "nrad" )

    if (length(fluxnetvars)>0){

      ## Make sure data is available for this site
      error <- check_download_fluxnet2015( settings_input, settings_sims, sitename )
      ## This returns a data frame with columns (date, temp, prec, nrad, ppfd, vpd, ccov)
      ddf <- get_meteo_fluxnet2015( sitename, path = paste0(settings_input$path_fluxnet2015, filn), freq="d" ) %>%
        dplyr::select( date, one_of(fluxnetvars) ) %>% 
        setNames( c("date", paste0( fluxnetvars, "_fluxnet2015" ))) %>%
        right_join( ddf, by = "date" )

    }

    ##----------------------------------------------------------------------
    ## Read WATCH-WFDEI data (extracting from NetCDF files for this site)
    ##----------------------------------------------------------------------
    if (any( c( 
      "watch_wfdei" %in% settings_input$temperature, 
      "watch_wfdei" %in% settings_input$precipitation, 
      "watch_wfdei" %in% settings_input$vpd, 
      "watch_wfdei" %in% settings_input$ppfd
      ))){

      ddf <- get_watch_daily( lon = settings_sims$lon[[sitename]], 
                              lat = settings_sims$lat[[sitename]], 
                              elv = settings_sims$elv[[sitename]], 
                              date_start = settings_sims$date_start[[sitename]], 
                              date_end= settings_sims$date_end[[sitename]], 
                              settings_input
                              ) %>% 
              right_join( ddf, by="date" )

    }

    ##----------------------------------------------------------------------
    ## Read CRU data (extracting from NetCDF files for this site)
    ##----------------------------------------------------------------------
    if (any( c( 
      "cru_ts4_01" %in% settings_input$temperature, 
      "cru_ts4_01" %in% settings_input$precipitation, 
      "cru_ts4_01" %in% settings_input$vpd, 
      "cru_ts4_01" %in% settings_input$ppfd,
      "cru_ts4_01" %in% settings_input$cloudcover
      ))){

      cruvars <- c()
      if ("cru_ts4_01" %in% settings_input$temperature)   cruvars <- c(cruvars, "temp")
      if ("cru_ts4_01" %in% settings_input$cloudcover)    cruvars <- c(cruvars, "ccov")
      if ("cru_ts4_01" %in% settings_input$precipitation) cruvars <- c(cruvars, "prec")
      if ("cru_ts4_01" %in% settings_input$precipitation) cruvars <- c(cruvars, "wetd")
      if ("cru_ts4_01" %in% settings_input$vpd)           cruvars <- c(cruvars, "vap")
      if ("cru_ts4_01" %in% settings_input$vpd)           cruvars <- c(cruvars, "temp")

      ## First get monthly data
      mdf_cru <- get_clim_cru_monthly(  lon = settings_sims$lon[[sitename]], 
                                        lat = settings_sims$lat[[sitename]], 
                                        settings = settings_input, 
                                        cruvars 
                                        )

      ## expand monthly to daily data
      if (length(cruvars)>0) ddf <- expand_clim_cru_monthly( mdf_cru, cruvars ) %>%
        right_join( ddf, by = "date" )

    }

    ##----------------------------------------------------------------------
    ## Write climate data to CSV files: 
    ## <settings_sims$path_input>/sitedata/climate/<sitename>/clim_daily_<sitename>.csv 
    ## (may be read by Python directly???)
    ##----------------------------------------------------------------------
    write_csv( ddf, path = csvfiln )

  }

  ## Add site name to dataframe (is merged by rows with ddf of other sites)
  ddf <- ddf %>% mutate( sitename = sitename )

  ##----------------------------------------------------------------------
  ## Write fortran-formatted ascii files with daily values for each year 
  ## based on the CSV file written above (clim_daily_<sitename>.csv)
  ## Necessary because reading from CSV is a pain in Fortran.
  ##----------------------------------------------------------------------
  if (settings_sims$implementation=="fortran"){

    # print("Warning: flexible priorities for input sources not implemented. Using first FLUXNET-2015 data, then WATCH-WFDEI, then CRU" )

    out <- ddf

    ## temperature
    out <- out %>%  mutate( temp = temp_fluxnet2015 )
    if ("temp_watch" %in% names(ddf) && "temp_cru_int" %in% names(ddf) ){
      out <- out %>% mutate( temp = ifelse( !is.na(temp), temp, ifelse( !is.na(temp_watch), temp_watch, temp_cru_int ) ) )
    } else if ("temp_watch" %in% names(ddf)){
      out <- out %>% mutate( temp = ifelse( !is.na(temp), temp, temp_watch ) )
    }

    ## precipitation
    out <- out %>%  mutate( prec = prec_fluxnet2015 )
    if ("prec_watch" %in% names(ddf) && "prec_cru_int" %in% names(ddf) ){
      out <- out %>% mutate( prec = ifelse( !is.na(prec), prec, ifelse( !is.na(prec_watch), prec_watch, prec_cru_gen ) ) )
    } else if ("prec_watch" %in% names(ddf)){
      out <- out %>% mutate( prec = ifelse( !is.na(prec), prec, prec_watch ) )
    }

    ## cloud cover
    if ( "ccov_cru_int" %in% names(ddf) ){
      out <- out %>%  mutate( ccov = ccov_cru_int )
    } else {
      out <- out %>%  mutate( ccov = NA )
    }
    
    ## VPD
    out <- out %>%  mutate( vpd = vpd_fluxnet2015 )
    if ("vpd_qair_watch_temp_watch" %in% names(ddf) && "vpd_vap_cru_temp_cru_int" %in% names(ddf) ){
      out <- out %>% mutate( vpd = ifelse( !is.na(vpd), vpd, ifelse( !is.na(vpd_qair_watch_temp_watch), vpd_qair_watch_temp_watch, vpd_vap_cru_temp_cru_int ) ) )
    } else if ("vpd_qair_watch_temp_watch" %in% names(ddf)){
      out <- out %>% mutate( vpd = ifelse( !is.na(vpd), vpd, temp_watch ) )
    }

    ## ppfd
    out <- out %>%  mutate( ppfd = ppfd_fluxnet2015 )
    if ("ppfd_watch" %in% names(ddf) ){
      out <- out %>% mutate( ppfd = ifelse( !is.na(ppfd), ppfd, ifelse( !is.na(ppfd_watch), ppfd_watch, NA ) ) )
    } 

    out <- out %>% mutate(  temp   = fill_gaps( temp   ),
                            prec   = fill_gaps( prec, is.prec=TRUE ),
                            temp   = fill_gaps( temp   ),
                            ccov   = fill_gaps( ccov   ),
                            vpd    = fill_gaps( vpd    ),
                            ppfd   = fill_gaps( ppfd   )
                            # netrad = ifelse( in_netrad, fill_gaps( netrad ), NA )
                           ) %>% 
                    dplyr::filter( !( month(date)==2 & mday(date)==29 ) )
                   

    for (yr in unique(year(out$date))){

      sub <- dplyr::filter( out, year(date)==yr )

      dirnam <- paste0( settings_sims$path_input, "/sitedata/climate/", sitename, "/", as.character(yr), "/" )
      if (!dir.exists(dirnam)) system( paste0( "mkdir -p ", dirnam ) )

      filnam <- paste0( dirnam, "dtemp_", sitename, "_", yr, ".txt" )
      write_sofunformatted( filnam, sub$temp )
      
      filnam <- paste0( dirnam, "dprec_", sitename, "_", yr, ".txt" )
      write_sofunformatted( filnam, sub$prec )

      filnam <- paste0( dirnam, "dfsun_", sitename, "_", yr, ".txt" )
      write_sofunformatted( filnam, ( 100.0 - sub$ccov ) / 100.0 )

      filnam <- paste0( dirnam, "dvpd_", sitename, "_", yr, ".txt" )
      write_sofunformatted( filnam, sub$vpd )

      filnam <- paste0( dirnam, "dppfd_", sitename, "_", yr, ".txt" )
      write_sofunformatted( filnam, sub$ppfd )

    }          
  
  }

  return( ddf )

}

##-----------------------------------------------------------
## Returns a dataframe with fAPAR input data for one site
## and writes this to CSV and Fortran-formatted input files
## on the fly.
##-----------------------------------------------------------
prepare_input_sofun_fapar_bysite <- function( sitename, settings_input, settings_sims, overwrite_csv, verbose ){

<<<<<<< HEAD
  require(readr)
  require(lubridate)

  source("../R/init_dates_dataframe.R")

=======
>>>>>>> 53ca81cf
  if (verbose) print(paste0("Getting fAPAR data for site ", sitename, " ..." ) )

  ## File path of fAPAR CSV file for this site
  dir <- paste0( settings_sims$path_input, "/sitedata/fapar/", sitename )
  if (!dir.exists(dir)) system( paste0( "mkdir -p ", dir ) )
  csvfiln <- paste0( dir, "/fapar_daily_", sitename, ".csv" )

  if (file.exists(csvfiln)&&!overwrite_csv){

    ddf <- read_csv( csvfiln ) %>%
      mutate( fapar = as.numeric(fapar) )

  } else {

    ## Initialise daily dataframe (WITHOUT LEAP YEARS, SOFUN USES FIXED 365-DAYS YEARS!)
    ddf <- init_dates_dataframe( year(settings_sims$date_start[[sitename]]), year(settings_sims$date_end[[sitename]]), noleap = TRUE ) %>%
           ## Add site name to dataframe (is merged by rows with ddf of other sites)
           mutate( sitename = sitename )

    ##----------------------------------------------------------------------
    ## Download (if necessary) and read
    ##----------------------------------------------------------------------
    if (settings_input$fapar=="MODIS_FPAR_MCD15A3H"){

      ## Make sure data is available for this site
      error <- check_download_MODIS_FPAR_MCD15A3H( settings_input, settings_sims, sitename )

      if (error!=1){
        ## Take only file for this site
        filn <- list.files( settings_input$path_MODIS_FPAR_MCD15A3H, pattern = paste0("dfapar_MODIS_FPAR_MCD15A3H_gee_MCD15A3H_", sitename, "_gee_subset.csv") )

        ## This returns a data frame with columns (date, temp, prec, nrad, ppfd, vpd, ccov)
        ## IMPORTANT: This is gapfilled data. Original data is in <settings_input$path_MODIS_FPAR_MCD15A3H>/raw/
        ## Gap-filling is done with 'getin/gapfill_modis.R'. The gapfilling step is not yet implemented within prepare_input_sofun().
        tmp <- read_csv( paste0( settings_input$path_MODIS_FPAR_MCD15A3H, filn ) )
        if (settings_input$splined_fapar){
          tmp <- tmp %>% dplyr::select( date, fapar = spline )
        } else {
          tmp <- tmp %>% dplyr::select( date, fapar = interpl )
        }
        ddf <- tmp %>%
          mutate( fapar = as.numeric(fapar) ) %>%
          right_join( ddf, by = "date" )

      }

    } else if (settings_input$fapar=="MODIS_EVI_MOD13Q1"){
      
      ## Make sure data is available for this site
      error <- check_download_MODIS_EVI_MOD13Q1( settings_input, settings_sims, sitename )
      
      if (error!=1){
        ## Take only file for this site
        filn <- list.files( settings_input$path_MODIS_EVI_MOD13Q1, pattern = paste0("dfapar_MODIS_EVI_MOD13Q1_gee_MOD13Q1_", sitename, "_gee_subset.csv") )
        
        ## This returns a data frame with columns (date, temp, prec, nrad, ppfd, vpd, ccov)
        ## IMPORTANT: This is gapfilled data. Original data is in <settings_input$path_MODIS_EVI_MOD13Q1>/raw/
        ## Gap-filling is done with 'getin/gapfill_modis.R'. The gapfilling step is not yet implemented within prepare_input_sofun().
        tmp <- read_csv( paste0( settings_input$path_MODIS_EVI_MOD13Q1, filn ) )
        if (settings_input$splined_fapar){
          tmp <- tmp %>% dplyr::select( date, fapar = spline )
        } else {
          tmp <- tmp %>% dplyr::select( date, fapar = interpl )
        }
        ddf <- tmp %>%
          mutate( fapar = as.numeric(fapar) ) %>%
          right_join( ddf, by = "date" )
        
      }
      
    }    

    if (error!=1){
      ##----------------------------------------------------------------------
      ## Write fapar data to CSV files: 
      ## <settings_sims$path_input>/sitedata/fapar/<sitename>/fapar_daily_<sitename>.csv 
      ## (may be read by Python directly???)
      ##----------------------------------------------------------------------
      write_csv( ddf, path = csvfiln )

      ##----------------------------------------------------------------------
      ## Write fortran-formatted ascii files with daily values for each year 
      ## based on the CSV file written above (clim_daily_<sitename>.csv)
      ## Necessary because reading from CSV is a pain in Fortran.
      ##----------------------------------------------------------------------
      if (settings_sims$implementation=="fortran"){

        ## get mean seasonal cycle. This is relevant for years where no MODIS data is available.
        ddf_meandoy <- ddf %>% mutate( doy=yday(date) ) %>% group_by( doy ) %>% summarise( meandoy = mean( fapar , na.rm=TRUE ) )

        ## in separate formatted file 
        for (yr in unique(year(ddf$date))){

          ## subset only this year
          ddf_sub <- dplyr::filter( ddf, year(date)==yr ) %>% mutate( doy=yday(date) )

          ## fill gaps with mean seasonal cycle (for pre-MODIS years, entire year is mean seasonal cycle)
          if (nrow(ddf_sub)==0) ddf_sub <- init_dates_dataframe( yr, yr ) %>% mutate( fapar = NA ) %>% dplyr::filter( !( month(date)==2 & mday(date)==29 ) ) %>% mutate( doy=yday(date) )
          ddf_sub <- ddf_sub %>% left_join( ddf_meandoy, by="doy" )

          ## fill gaps with mean by DOY/MOY
          ddf_sub$fapar[ which( is.na( ddf_sub$fapar ) ) ] <- ddf_sub$meandoy[ which( is.na( ddf_sub$fapar ) ) ]

          ## define directory name for SOFUN input
          dirnam <- paste0( settings_sims$path_input, "/sitedata/fapar/", sitename, "/", as.character(yr), "/" )
          system( paste( "mkdir -p", dirnam ) )

          ## daily
          filnam <- paste0( dirnam, "dfapar_", sitename, "_", yr, ".txt" )
          write_sofunformatted( filnam, ddf_sub$fapar )
          
        }
      }
    }

  }

  return(ddf)

}

##--------------------------------------------------------------------
## Function returns a dataframe containing all the data of flux-derived
## GPP for the station implicitly given by path (argument).
## Specific for FLUXNET 2015 data
## Returns variables in the following units:
## temp: deg C
## vpd : Pa
## prec: mm d-1
## nrad: J m-2 d-1
## swin: J m-2 d-1
## ppfd: mol m-2 d-1 
##--------------------------------------------------------------------
get_meteo_fluxnet2015 <- function( sitename, dir=NA, path=NA, freq="d" ){

  ## from flux to energy conversion, umol/J (Meek et al., 1984), same as used in SPLASH (see Eq.50 in spash_doc.pdf)
  kfFEC <- 2.04

  if (is.na(dir)){

    if ( freq=="y" ){
      ## Annual data
      print( paste( "getting annual FLUXNET 2015 data for site", sitename ) )
      allfiles <- list.files( dir )
      allfiles <- allfiles[ which( grepl( "FULLSET", allfiles ) ) ]
      allfiles <- allfiles[ which( grepl( "3.csv", allfiles ) ) ]
      filnam_obs <- allfiles[ which( grepl( sitename, allfiles ) ) ]
      path <- paste0( dir, filnam_obs ) 

    } else if ( freq=="m" ){
      ## Monthly data
      print( paste( "getting monthly FLUXNET 2015 data for site", sitename ) )
      allfiles <- list.files( dir )
      allfiles <- allfiles[ which( grepl( "FULLSET", allfiles ) ) ]
      allfiles <- allfiles[ which( grepl( "3.csv", allfiles ) ) ]
      filnam_obs <- allfiles[ which( grepl( sitename, allfiles ) ) ]
      path <- paste0( dir, filnam_obs ) 

    } else if ( freq=="w" ){
      ## Weekly data
      print( paste( "getting weekly FLUXNET 2015 data for site", sitename ) )
      allfiles <- list.files( dir )
      allfiles <- allfiles[ which( grepl( "FULLSET", allfiles ) ) ]
      allfiles <- allfiles[ which( grepl( "3.csv", allfiles ) ) ]
      filnam_obs <- allfiles[ which( grepl( sitename, allfiles ) ) ]
      path <- paste0( dir, filnam_obs ) 

    } else if ( freq=="d" ){
      ## Daily data
      print( paste( "getting annual FLUXNET 2015 data for site", sitename ) )
      allfiles <- list.files( dir )
      allfiles <- allfiles[ which( grepl( "FULLSET", allfiles ) ) ]
      allfiles <- allfiles[ which( grepl( "3.csv", allfiles ) ) ]
      filnam_obs <- allfiles[ which( grepl( sitename, allfiles ) ) ]
      path <- paste0( dir, filnam_obs ) 

    }

  } else if (is.na(path)) {
    abort("get_meteo_fluxnet2015(): Either path or dir must be provided as arguments.")
  }

  ## read data
  meteo <-  read_csv( path, na="-9999", col_types = cols() )

  ## get dates, their format differs slightly between temporal resolution
  if ( freq=="y" ){

    meteo <- meteo %>% mutate( year = TIMESTAMP ) %>% mutate( date = ymd( paste0( as.character(year), "-01-01" ) ) )      

  } else if ( freq=="w"){

    meteo <- meteo %>% mutate( date_start = ymd(TIMESTAMP_START), date_end = ymd(TIMESTAMP_END) ) %>% 
                       mutate( date = date_start )

  } else if ( freq=="m" ){

    meteo <- meteo %>% mutate( year = substr( TIMESTAMP, start = 1, stop = 4 ), month = substr( TIMESTAMP, start = 5, stop = 6 ) ) %>%
                       mutate( date = ymd( paste0( as.character(year), "-", as.character(month), "-01" ) ) )
  
  } else if ( freq=="d" ){

    meteo <- meteo %>% mutate( date = ymd( TIMESTAMP ) )

  }

  ## rename variables and unit conversions
  meteo <- meteo %>%  dplyr::rename( temp = TA_F,
                              vpd  = VPD_F,
                              prec = P_F,
                              swin = SW_IN_F
                            ) %>%
                      mutate( swin = swin * 60 * 60 * 24,   # given in W m-2, required in J m-2 d-1 
                              ppfd = swin * kfFEC * 1.0e-6, # convert from J/m2/d to mol/m2/d
                              vpd  = vpd * 1e2,             # given in hPa, required in Pa
                              ccov = NA,
                              nrad = ifelse( is.element( "NETRAD", names(.) ), as.numeric(NETRAD) * 60 * 60 * 24, NA ) # given in W m-2 (avg.), required in J m-2 (daily total)
                            ) %>% 
                      dplyr::select( date, temp, prec, nrad, ppfd, vpd, ccov )

  return( meteo )

}

##--------------------------------------------------------------------
## Function returns daily data frame with columns for watch data 
## (temp_watch, prec_watch, vpd_qair_watch_temp_watch, [ppfd_watch])
##--------------------------------------------------------------------
get_watch_daily <- function( lon, lat, elv, date_start, date_end, settings_input ){

  ## WATCH-WFDEI data is available monthly. Create vector with all required months.
  bymonths <- seq( date_start, date_end, by = "months" )

  ## extract temperature data
  ddf_temp <- purrr:map( as.list(bymonths), ~get_pointdata_temp_wfdei( lon, lat, month(.), year(.), ignore_leap=TRUE, path=settings_input$path_watch_wfdei ) ) %>%
              bind_rows()

  ## extract precipitation data (sum of snowfall and rainfall)
  ddf_prec <- purrr:map( as.list(bymonths), ~get_pointdata_prec_wfdei( lon, lat, month(.), year(.), ignore_leap=TRUE, path=settings_input$path_watch_wfdei ) ) %>%
              bind_rows()

  ## extract PPFD data
  ddf_ppfd <- purrr:map( as.list(bymonths), ~get_pointdata_ppfd_wfdei( lon, lat, month(.), year(.), ignore_leap=TRUE, path=settings_input$path_watch_wfdei ) ) %>%
              bind_rows()

  ## extract air humidity data and calculate VPD based on temperature
  ddf_qair <- purrr:map( as.list(bymonths), ~get_pointdata_qair_wfdei( lon, lat, month(.), year(.), ignore_leap=TRUE, path=settings_input$path_watch_wfdei ) ) %>%
              bind_rows() %>%
              ## merge temperature data in here for VPD calculation
              left_join( ddf_temp, by = "date" ) %>%
              ## calculate VPD
              mutate( vpd_qair_watch_temp_watch = calc_vpd( qair=qair_watch, tc=temp_watch, elv=elv ) ) %>%
              ## drop temperature data again to avoid duplication
              dplyr::select( -temp_watch )


  ## merge all data frames
  ddf <- ddf_temp %>% left_join( ddf_prec, by = c("date", "year_dec") ) %>%
                      left_join( ddf_qair, by = c("date", "year_dec") ) %>%
                      left_join( ddf_ppfd, by = c("date", "year_dec") )


  return( ddf )

}


##--------------------------------------------------------------------
## Extract monthly data from files for each year and attach to the 
## monthly dataframe (at the right location).
## Original data in K, returns data in K
##--------------------------------------------------------------------
get_pointdata_temp_wfdei <- function( lon, lat, mo, yr, ignore_leap=TRUE, path ){
  
  ndaymonth_all <- c(31,28,31,30,31,30,31,31,30,31,30,31)
  ndaymonth <- ndaymonth_all[mo]

  filn <- paste0( path, "/Tair_daily/Tair_daily_WFDEI_", sprintf( "%4d", yr ), sprintf( "%02d", mo ), ".nc" )
  if ( file.exists( filn ) ){
    print( paste( "extracting from", filn ) )
    system( paste( "./extract_pointdata_byfil.sh ", filn, "Tair", "lon", "lat", sprintf("%.2f",lon), sprintf("%.2f",lat) ) )
    dtemp <- read.table( "out.txt" )$V1 - 273.15  # conversion from Kelving to Celsius
    if ( ignore_leap && mo==2 && length(dtemp==29) ){ dtemp <- dtemp[1:28] }
  } else {
    print(paste("get_pointdata_temp_wfdei(): file does not exist:", filn ))
    dtemp <- rep( NA, ndaymonth )
  }
  dates <- seq( from = ymd( paste0( as.character(yr), "-", as.character(mo), "-", sprintf( "%02d", 1  ) ) ),
                to   = ymd( paste0( as.character(yr), "-", as.character(mo), "-", sprintf( "%02d", ndaymonth  ) ) ),
                by   = "days"
                )
  ddf <- tibble( date=dates, temp_watch=dtemp )
  
  return( ddf )

}

##--------------------------------------------------------------------
## Extract monthly data from files for each year and attach to the 
## monthly dataframe (at the right location). 
## Original data in kg/m2s, returns data in kg/m2/month.
##--------------------------------------------------------------------
get_pointdata_prec_wfdei <- function( lon, lat, mo, yr, ignore_leap=TRUE, path ){

  ndaymonth_all <- c(31,28,31,30,31,30,31,31,30,31,30,31)
  ndaymonth <- ndaymonth_all[mo]
  
  ## rain
  filn <- paste0( path, "/Rainf_daily/Rainf_daily_WFDEI_CRU_", sprintf( "%4d", yr ), sprintf( "%02d", mo ), ".nc" )
  if ( file.exists( filn ) ){
    print( paste( "extracting from", filn ) )
    system( paste( "./extract_pointdata_byfil.sh ", filn, "Rainf", "lon", "lat", sprintf("%.2f",lon), sprintf("%.2f",lat) ) )
    dprec <- read.table( "out.txt" )$V1
    dprec <- dprec*60*60*24 # kg/m2/s -> mm/day
  } else {
    # print( paste( "file", filn, "does not exist." ) )
    dprec <- rep( NA, ndaymonth )
  }
  # print( paste( "rain only: ", mprec))

  ## snow
  filn <- paste0( path, "/Snowf_daily/Snowf_daily_WFDEI_CRU_", sprintf( "%4d", yr ), sprintf( "%02d", mo ), ".nc" )
  if ( file.exists( filn ) ){
    print( paste( "extracting from", filn ) )
    system( paste( "./extract_pointdata_byfil.sh ", filn, "Snowf", "lon", "lat", sprintf("%.2f",lon), sprintf("%.2f",lat) ) )
    dsnow <- read.table( "out.txt" )$V1
    dsnow <- dsnow*60*60*24 # kg/m2/s -> mm/day
    dprec <- dprec + dsnow
    # print( paste( "snow only: ", sum( dprec*60*60*24 )))
  }

  ## ignore leap years
  if ( ignore_leap && mo==2 && length(dprec==29) ){ dprec <- dprec[1:28] }

  dates <- seq( from = ymd( paste0( as.character(yr), "-", as.character(mo), "-", sprintf( "%02d", 1  ) ) ),
                to   = ymd( paste0( as.character(yr), "-", as.character(mo), "-", sprintf( "%02d", ndaymonth  ) ) ),
                by   = "days"
                )
  ddf <- tibble( date=dates, prec_watch=dprec )

  return( ddf )

}

##--------------------------------------------------------------------
## Extract monthly data from files for each year and attach to the 
## monthly dataframe (at the right location).
## Original data in K, returns data in K
##--------------------------------------------------------------------
get_pointdata_qair_wfdei <- function( lon, lat, mo, yr, ignore_leap=TRUE, path ){

  ndaymonth_all <- c(31,28,31,30,31,30,31,31,30,31,30,31)
  ndaymonth <- ndaymonth_all[mo]

  filn <- paste0( path, "/Qair_daily/Qair_daily_WFDEI_", sprintf( "%4d", yr ), sprintf( "%02d", mo ), ".nc" )
  if ( file.exists( filn ) ){
    print( paste( "extracting from", filn ) )
    system( paste( "./extract_pointdata_byfil.sh ", filn, "Qair", "lon", "lat", sprintf("%.2f",lon), sprintf("%.2f",lat) ) )
    dqair <- read.table( "out.txt" )$V1
    if ( ignore_leap && mo==2 && length(dqair==29) ){ dqair <- dqair[1:28] }
  } else {
    dqair <- rep( NA, ndaymonth )
  }

  dates <- seq( from = ymd( paste0( as.character(yr), "-", as.character(mo), "-", sprintf( "%02d", 1  ) ) ),
                to   = ymd( paste0( as.character(yr), "-", as.character(mo), "-", sprintf( "%02d", ndaymonth  ) ) ),
                by   = "days"
                )
  ddf <- tibble( date=dates, qair_watch=dqair )

  return( ddf )

}

##--------------------------------------------------------------------
## Extract monthly data from files for each year and attach to the 
## monthly dataframe (at the right location).
## Original data in K, returns data in K
##--------------------------------------------------------------------
get_pointdata_ppfd_wfdei <- function( lon, lat, mo, yr, ignore_leap=TRUE, path ){
  
  ndaymonth_all <- c(31,28,31,30,31,30,31,31,30,31,30,31)
  ndaymonth <- ndaymonth_all[mo]

  ## conversion factor from SPLASH: flux to energy conversion, umol/J (Meek et al., 1984)
  kfFEC <- 2.04    

  filn <- paste0( path, "/SWdown_daily/SWdown_daily_WFDEI_", sprintf( "%4d", yr ), sprintf( "%02d", mo ), ".nc" )
  if ( file.exists( filn ) ){
    print( paste( "extracting from", filn ) )
    system( paste( "./extract_pointdata_byfil.sh ", filn, "SWdown", "lon", "lat", sprintf("%.2f",lon), sprintf("%.2f",lat) ) )
    dswdown <- read.table( "out.txt" )$V1
    dppfd <- dswdown * kfFEC  # W m-2 -> umol s-1 m-2
    dppfd <- 1.0e-6 * dppfd * 60 * 60 * 24  # umol m-2 s-1 -> mol m-2 d-1
    if ( ignore_leap && mo==2 && length(dppfd==29) ){ dppfd <- dppfd[1:28] }
  } else {
    dppfd <- rep( NA, ndaymonth )
  }

  dates <- seq( from = ymd( paste0( as.character(yr), "-", as.character(mo), "-", sprintf( "%02d", 1  ) ) ),
                to   = ymd( paste0( as.character(yr), "-", as.character(mo), "-", sprintf( "%02d", ndaymonth  ) ) ),
                by   = "days"
                )
  ddf <- tibble( date=dates, ppfd_watch=dppfd )

  return( ddf )

}

##--------------------------------------------------------------------
## Extract monthly data from files for each year and attach to the 
## monthly dataframe (at the right location).
## Original data in K, returns data in K
##--------------------------------------------------------------------
get_pointdata_monthly_cru <- function( varnam, lon, lat, settings, yrend ){

<<<<<<< HEAD
  require(lubridate)
  require(dplyr)
  source("../R/init_dates_dataframe.R")

=======
>>>>>>> 53ca81cf
  filn <- list.files( settings$path_cru, pattern=paste0( varnam, ".dat.nc" ) )

  if ( length( filn )!=0 ){

    cmd <- paste( "./extract_pointdata_byfil.sh ", paste0( settings$path_cru, filn ), varnam, "lon", "lat", sprintf("%.2f",lon), sprintf("%.2f",lat) )
    print( paste( "executing command:", cmd ) )
    system( cmd )
    mdata <- read.table( "./out.txt" )$V1
    mdf <-  init_dates_dataframe( 1901, yrend, freq="months" ) %>%
            mutate( mdata = mdata )

    if (is.na(mdf$mdata[1])) mdf <- "noland"            

  } else {

    mdf <- init_dates_dataframe( 1901, yrend, freq="months" ) %>%
           mutate( mdata = NA )

  }

  return( mdf )

}


##--------------------------------------------------------------------
## Get monthly data from CRU
##--------------------------------------------------------------------
get_clim_cru_monthly <- function( lon, lat, settings, cruvars ){

  ## get last year for which data is available
  filn <- list.files( settings$path_cru, pattern="cld.dat.nc")
  start <- regexpr( 20, filn)[1]
  stop <- start + 3
  yrend <- substr( filn, start, stop ) %>% as.numeric %>% ifelse( length(.)==0, 2010, . )

  ## cloud cover
  mdf <- get_pointdata_monthly_cru( "cld", lon, lat, settings, yrend=yrend )

  ## Check if data is available at that location, otherwise use nearest gridcell
  if (!is.data.frame(mdf)){
    lon_look <- find_nearest_cruland_by_lat( lon, lat, paste0( settings$path_cru, filn ) )
    mdf <- get_pointdata_monthly_cru( "cld", lon_look, lat, settings, yrend=yrend )
  } else {
    lon_look <- lon
  }
  mdf <- mdf %>% dplyr::rename( ccov_cru = mdata )    

  ## precipitation
  if ("prec" %in% cruvars){
    mdf <- get_pointdata_monthly_cru( "pre", lon_look, lat, settings, yrend=yrend ) %>% dplyr::rename( prec_cru = mdata ) %>% 
      right_join( mdf, by = c("date", "year_dec") )
  }

  ## wet days
  if ("wetd" %in% cruvars){
    mdf <- get_pointdata_monthly_cru( "wet", lon_look, lat, settings, yrend=yrend ) %>% dplyr::rename( wetd_cru = mdata ) %>% 
      right_join( mdf, by = c("date", "year_dec") )
  }

  ## air temperature
  if ("temp" %in% cruvars){
    mdf <- get_pointdata_monthly_cru( "tmp", lon_look, lat, settings, yrend=yrend ) %>% dplyr::rename( temp_cru = mdata ) %>% 
      right_join( mdf, by = c("date", "year_dec") )
  }

  ## VPD 
  ## calculated as a function of vapour pressure and temperature, vapour
  ## pressure is given by CRU data.
  if ("vap" %in% cruvars){
    mdf <-  get_pointdata_monthly_cru( "vap", lon_look, lat, settings, yrend=yrend ) %>%  
                dplyr::rename( vap_cru = mdata ) %>%
                ## merge temperature data in here for VPD calculation
                left_join( mdf_temp, by =  c("date", "year_dec") ) %>%
                ## calculate VPD (vap is in hPa)
                mutate( vpd_vap_cru_temp_cru = calc_vpd( eact=1e2*vap_cru, tc=temp_cru ) ) %>% 
                ## avoid duplicate 
                dplyr::select( -temp_cru ) %>% 
                right_join( mdf, by = c("date", "year_dec") )
  }


  return( mdf )

}


##--------------------------------------------------------------------
## Interpolates monthly data to daily data using polynomials or linear
## for a single year
##--------------------------------------------------------------------
expand_clim_cru_monthly <- function( mdf, cruvars ){

  ddf_yr_list <- purrr::map( as.list( unique( year( mdf$date ) ) ), ~expand_clim_cru_monthly_byyr( ., mdf, cruvars ) )

  ddf <- bind_rows( ddf_yr_list )

  return( ddf )

}


##--------------------------------------------------------------------
## Interpolates monthly data to daily data using polynomials or linear
## for a single year
##--------------------------------------------------------------------
expand_clim_cru_monthly_byyr <- function( yr, mdf, cruvars ){

<<<<<<< HEAD
  require(dplyr)
  require(lubridate)
  source("../R/init_dates_dataframe.R")

=======
>>>>>>> 53ca81cf
  nmonth <- 12

  startyr_cru <- year(mdf$date) %>% unique() %>% first()
  endyr_cru   <- year(mdf$date) %>% unique() %>% last()
  
  yr_pvy <- max(startyr_cru, yr-1)
  yr_nxt <- min(endyr_cru, yr+1)

  ## add first and last year to head and tail of 'mdf'
  first <- mdf[1:12,] %>% dplyr::select( -year_dec ) %>% mutate( date = date - years(1) )
  last  <- mdf[(nrow(mdf)-11):nrow(mdf),] %>% dplyr::select( -year_dec ) %>% mutate( date = date + years(1) )

  ddf <- init_dates_dataframe( yr, yr )

  ##--------------------------------------------------------------------
  ## air temperature: interpolate using polynomial
  ##--------------------------------------------------------------------
  if ("temp" %in% cruvars){
    mtemp     <- dplyr::filter( mdf, year(date)==yr     )$temp_cru
    mtemp_pvy <- dplyr::filter( mdf, year(date)==yr_pvy )$temp_cru
    mtemp_nxt <- dplyr::filter( mdf, year(date)==yr_nxt )$temp_cru
    if (length(mtemp_pvy)==0){
      mtemp_pvy <- mtemp
    }
    if (length(mtemp_nxt)==0){
      mtemp_nxt <- mtemp
    }

    ddf <- init_dates_dataframe( yr, yr ) %>%
           mutate( temp_cru_int = monthly2daily( mtemp, "polynom", mtemp_pvy[nmonth], mtemp_nxt[1], leapyear = leap_year(yr) ) ) %>% 
           right_join( ddf, by = c("date", "year_dec") )
  }

  ##--------------------------------------------------------------------
  ## precipitation: interpolate using weather generator
  ##--------------------------------------------------------------------
  if ("prec" %in% cruvars){
    mprec <- dplyr::filter( mdf, year(date)==yr )$prec_cru
    mwetd <- dplyr::filter( mdf, year(date)==yr )$wetd_cru

    if (any(!is.na(mprec))&&any(!is.na(mwetd))){
      ddf <-  init_dates_dataframe( yr, yr ) %>% 
              mutate( prec_cru_gen = get_daily_prec( mprec, mwetd, leapyear = leap_year(yr) ) ) %>% 
              right_join( ddf, by = c("date", "year_dec") )
    }
  }

  ##--------------------------------------------------------------------
  ## cloud cover: interpolate using polynomial
  ##--------------------------------------------------------------------
  if ("ccov" %in% cruvars){
    mccov     <- dplyr::filter( mdf, year(date)==yr     )$ccov_cru
    mccov_pvy <- dplyr::filter( mdf, year(date)==yr_pvy )$ccov_cru
    mccov_nxt <- dplyr::filter( mdf, year(date)==yr_nxt )$ccov_cru
    if (length(mccov_pvy)==0){
      mccov_pvy <- mccov
    }
    if (length(mccov_nxt)==0){
      mccov_nxt <- mccov
    }

    ddf <-  init_dates_dataframe( yr, yr ) %>%
            mutate( ccov_cru_int = monthly2daily( mccov, "polynom", mccov_pvy[nmonth], mccov_nxt[1], leapyear = leap_year(yr) ) ) %>%
            ## Reduce CCOV to a maximum 100%
            mutate( ccov_cru_int = ifelse( ccov_cru_int > 100, 100, ccov_cru_int ) ) %>%
            right_join( ddf, by = c("date", "year_dec") )

  }

  ##--------------------------------------------------------------------
  ## VPD: interpolate using polynomial
  ##--------------------------------------------------------------------
  if ("vap" %in% cruvars){
    mvpd     <- dplyr::filter( mdf, year(date)==yr     )$vpd_vap_cru_temp_cru
    mvpd_pvy <- dplyr::filter( mdf, year(date)==yr_pvy )$vpd_vap_cru_temp_cru
    mvpd_nxt <- dplyr::filter( mdf, year(date)==yr_nxt )$vpd_vap_cru_temp_cru
    if (length(mvpd_pvy)==0){
      mvpd_pvy <- mvpd
    }
    if (length(mvpd_nxt)==0){
      mvpd_nxt <- mvpd
    }

    ddf <- init_dates_dataframe( yr, yr ) %>%
               mutate( vpd_vap_cru_temp_cru_int = monthly2daily( mvpd, "polynom", mvpd_pvy[nmonth], mvpd_nxt[1], leapyear = (yr %% 4 == 0) ) ) %>% 
               right_join( ddf, by = c("date", "year_dec") )
  }

  return( ddf )

}

##--------------------------------------------------------------------
## Finds the closest land cell in the CRU dataset at the same latitude
##--------------------------------------------------------------------
find_nearest_cruland_by_lat <- function( lon, lat, filn ){

  if (!requireNamespace("ncdf4", quietly = TRUE))
    stop("Please, install 'ncdf4' package")

  nc <- nc_open( filn, readunlim=FALSE )
  crufield <- ncvar_get( nc, varid="TMP" )
  lon_vec <- ncvar_get( nc, varid="LON" )
  lat_vec <- ncvar_get( nc, varid="LAT" )
  crufield[crufield==-9999] <- NA
  nc_close(nc)

  ilon <- which.min( abs( lon_vec - lon ) )
  ilat <- which.min( abs( lat_vec - lat ) )

  if (!is.na(crufield[ilon,ilat])) {print("WRONG: THIS SHOULD BE NA!!!")}
  for (n in seq(2*length(lon_vec))){
    ilon_look <- (-1)^(n+1)*round((n+0.1)/2)+ilon
    if (ilon_look > length(lon_vec)) {ilon_look <- ilon_look %% length(lon_vec)} ## Wrap search around globe in latitudinal direction
    if (ilon_look < 1)               {ilon_look <- ilon_look + length(lon_vec) }
    print(paste("ilon_look",ilon_look))
    if (!is.na(crufield[ilon_look,ilat])) {
      break
    }
  }
  # if (!is.na(crufield[ilon_look,ilat])) {print("SUCCESSFULLY FOUND DATA")}
  return( lon_vec[ ilon_look ] )
  
}


##--------------------------------------------------------------------------
## Checks if WATCH-WFDEI files are available for this variable and initiates download if not.
##--------------------------------------------------------------------------
check_download_watch_wfdei <- function( varnam, settings_input, settings_sims ){

<<<<<<< HEAD
  require(purrr)
  require(dplyr)
  require(rlang)

  source("../R/download_from_remote.R")

=======
>>>>>>> 53ca81cf
  ## Determine file name, given <settings_input$path_fluxnet2015>
  ## look for data in the given directory
  filelist <- list.files( settings_input$path_watch_wfdei, pattern = paste0( varnam, "_daily_WFDEI_.*.nc"), recursive = TRUE )

  if (length(filelist)==0){

    ## No files found at specified location
    warn( paste0("No files found for WATCH-WFDEI in directory ", settings_input$path_watch_wfdei) )

    ## Search at a different location?
    path <- readline( prompt="Would you like to search for files recursively from a different directory? Enter the path from which search is to be done: ")
    filelist <- list.files( path, pattern = paste0( varnam, "_daily_WFDEI_.*.nc"), recursive = TRUE )

    if (length(filelist)==0){
     
      ## Search from home
      warn( paste0("Still nothing found at specified location ", path ) )
      ans <- readline( prompt="Would you like to search for files recursively from your home directory (y/n): ")
      
      if (ans=="y"){
      
        filelist <- list.files( "~/", pattern = paste0( varnam, "_daily_WFDEI_.*.nc"), recursive = TRUE )
      
      } else {
        
        ## Still no files found at specified location. Try to download from remote server and place in <settings_input$path_watch_wfdei>
        warn( "Initiating download from remote server..." )
        getfiles <- getfilenames_watch_wfdei( settings_input$date_start, settings_input$date_end )
        error <- download_from_remote(
          settings_input$path_remote_watch_wfdei,  
          settings_input$path_watch_wfdei, 
          getfiles = getfiles, 
          uname = settings_input$uname, 
          address_remote = settings_input$address_remote 
          )        
        filelist <- list.files( settings_input$path_watch_wfdei, pattern = paste0( varnam, "_daily_WFDEI_.*.nc"), recursive = TRUE )
      }

      if (length(filelist)==0){
        ## Still no files found at specified location. Try to download from remote server and place in <settings_input$path_watch_wfdei>
        abort("check_download_watch_wfdei(): No files downloaded.")
      }

    }

  } 

  ## Check if files are now available at specified location.
  filelist <- list.files( settings_input$path_watch_wfdei, pattern = paste0( varnam, "_daily_WFDEI_.*.nc"), recursive = TRUE )
  if (length(filelist)==0) abort("check_download_watch_wfdei(): No files downloaded.")
  
}

## Returns the WATCH-WFDEI file names that are still missing locally 
getfilenames_watch_wfdei <- function( date_start, date_end ){

  ## determine simulation years ocurring in this ensemble
  allyears <- seq( from = purrr::map_dbl( settings_sims$date_start, ~year(.) ) %>% min(),
                   to   = purrr::map_dbl( settings_sims$date_end, ~year(.) ) %>% max(),
                   by   = 1 ) %>% as.list

  ## Determine missing files for this variable, given start and end years of all the simulations in this ensemble
  getfiles <- purrr::map( allyears, ~check_watch_wfdei_year( ., varnam, settings_input ) ) %>% unlist()

  return(getfiles)  

}


##--------------------------------------------------------------------------
## Returns the file names of missing files for this year
##--------------------------------------------------------------------------
check_watch_wfdei_year <- function( year, varnam, settings_input ){

  ## construct file names of all months' files (12 for each year)
  allfiles <- purrr::map_chr( as.list(sprintf("%02d", 1:12 )), ~paste0( varnam, "_daily/", varnam, "_daily_WFDEI_", as.character(year), ., ".nc" ) )
  avlfiles <- list.files( settings_input$path_watch_wfdei, pattern = paste0( varnam, "_daily_WFDEI_", as.character(year), ".*.nc"), recursive = TRUE )

  getfiles <- allfiles[!(allfiles %in% avlfiles)]

  return(getfiles)

}

##--------------------------------------------------------------------------
## Checks if CRU TS files are available for this variable and initiates download if not.
##--------------------------------------------------------------------------
check_download_cru <- function( varnam, settings_input, settings_sims ){

<<<<<<< HEAD
  require(purrr)
  require(dplyr)
  require(rlang)

  source("../R/download_from_remote.R")

=======
>>>>>>> 53ca81cf
  ## Determine file name, given <settings_input$path_fluxnet2015>
  ## look for data in the given directory
  getfiles <- list.files( settings_input$path_cru, pattern = paste0( varnam, ".dat.nc" ) )

  if (length(getfiles)==0){

    ## No files found at specified location
    warn( paste0("No files found for CRU TS in directory ", settings_input$path_cru) )

    ## Search at a different location?
    path <- readline( prompt="Would you like to search for files recursively from a different directory? Enter the path from which search is to be done: ")
    getfiles <- list.files( path, pattern = paste0( "cru_ts*.1901.2016.", varnam, ".dat.nc") )

    if (length(getfiles)==0){
     
      ## Search from home
      warn( paste0("Still nothing found at specified location ", path ) )
      ans <- readline( prompt="Would you like to search for files recursively from your home directory (y/n): ")
      
      if (ans=="y"){
      
        getfiles <- list.files( "~/", pattern = paste0( "cru_ts*.1901.2016.", varnam, ".dat.nc") )
      
      } else {
        
        ## Still no files found at specified location. Try to download from remote server and place in <settings_input$path_cru>
        warn( "Initiating download from remote server ..." )
        error <- download_from_remote( 
          settings_input$path_remote_cru, 
          settings_input$path_cru, 
          pattern = varnam, 
          uname = settings_input$uname, 
          address_remote = settings_input$address_remote 
          )
        getfiles <- list.files( settings_input$path_cru, pattern = paste0( "cru_ts*.1901.2016.", varnam, ".dat.nc") )
      }

      if (length(getfiles)==0){
        ## Still no files found at specified location. Try to download from remote server and place in <settings_input$path_cru>
        abort("check_download_cru(): No files downloaded from remote.")
      }

    }

  } 

  ## Check if files are now available at specified location.
  getfiles <- list.files( settings_input$path_cru, pattern = paste0( varnam, ".dat.nc" ) )
  if (length(getfiles)==0) abort("Download of CRU data was not successful. No files found.")
  
}

##--------------------------------------------------------------------------
## Checks if MODIS_FPAR_MCD15A3H files are available for this variable and initiates download if not.
##--------------------------------------------------------------------------
check_download_MODIS_FPAR_MCD15A3H <- function( settings_input, settings_sims, sitename=NA ){

<<<<<<< HEAD
  require(purrr)
  require(dplyr)
  require(rlang)

  source("../R/download_from_remote.R")

=======
>>>>>>> 53ca81cf
  error <- 0

  ## Determine file name, given <settings_input$path_MODIS_FPAR_MCD15A3H>
  ## look for data for this site in the given directory
  filelist <- list.files( settings_input$path_MODIS_FPAR_MCD15A3H, pattern = "dfapar_MODIS_FPAR_MCD15A3H_gee_MCD15A3H_.*_gee_subset.csv" )

  if (length(filelist)==0){

    ## No files found at specified location
    warn( paste0("No files found for MODIS_FPAR_MCD15A3H in directory ", settings_input$path_MODIS_FPAR_MCD15A3H) )

    ## Search at a different location?
    path <- readline( prompt="Would you like to search for files recursively from a certain directory? Enter the path from which search is to be done: ")
    filelist <- list.files( path, pattern = "dfapar_MODIS_FPAR_MCD15A3H_gee_MCD15A3H_.*_gee_subset.csv", recursive = TRUE )

    if (length(filelist)==0){
     
      ## Search from home
      warn( paste0("Still nothing found at specified location ", path ) )
      ans <- readline( prompt="Would you like to search for files recursively from your home directory (y/n): ")
      if (ans=="y"){
        filelist <- list.files( "~/", pattern = "dfapar_MODIS_FPAR_MCD15A3H_gee_MCD15A3H_.*_gee_subset.csv", recursive = TRUE )
      } else {
        ## Still no files found at specified location. Try to download from remote server and place in <settings_input$path_MODIS_FPAR_MCD15A3H>
        warn( "Initiating download from remote server..." )
        error <- download_from_remote( 
          settings_input$path_remote_MODIS_FPAR_MCD15A3H, 
          settings_input$path_MODIS_FPAR_MCD15A3H, 
          pattern = NA,
          uname = settings_input$uname, 
          address_remote = settings_input$address_remote 
          )
        filelist <- list.files( settings_input$path_MODIS_FPAR_MCD15A3H, pattern = "dfapar_MODIS_FPAR_MCD15A3H_gee_MCD15A3H_.*_gee_subset.csv" )
      }

      if (length(filelist)==0){
        ## Still no files found at specified location. Try to download from remote server and place in <settings_input$path_MODIS_FPAR_MCD15A3H>
        warn( "Initiating download from remote server..." )
        error <- download_from_remote( 
          settings_input$path_remote_MODIS_FPAR_MCD15A3H, 
          settings_input$path_MODIS_FPAR_MCD15A3H, 
          pattern = NA,
          uname = settings_input$uname, 
          address_remote = settings_input$address_remote 
          )

      }

    }

  }

  if (!is.na(sitename)){
    ## Check if a file is available for a given site
    filelist <- list.files( settings_input$path_MODIS_FPAR_MCD15A3H, pattern = paste0("dfapar_MODIS_FPAR_MCD15A3H_gee_MCD15A3H_", sitename, "_gee_subset.csv") )

    if (length(filelist)==0){
      ## Download missing file
      error <- download_from_remote( 
        settings_input$path_remote_MODIS_FPAR_MCD15A3H, 
        settings_input$path_MODIS_FPAR_MCD15A3H, 
        pattern = sitename,
        uname = settings_input$uname, 
        address_remote = settings_input$address_remote 
        )
    }

  }
  return( error )
}


##--------------------------------------------------------------------------
## Checks if MODIS_EVI_MOD13Q1 files are available for this variable and initiates download if not.
##--------------------------------------------------------------------------
check_download_MODIS_EVI_MOD13Q1 <- function( settings_input, settings_sims, sitename=NA ){

<<<<<<< HEAD
  require(purrr)
  require(dplyr)
  require(rlang)

  source("../R/download_from_remote.R")

=======
>>>>>>> 53ca81cf
  error <- 0

  ## Determine file name, given <settings_input$path_MODIS_EVI_MOD13Q1>
  ## look for data for this site in the given directory
  filelist <- list.files( settings_input$path_MODIS_EVI_MOD13Q1, pattern = "fapar_MODIS_EVI_MOD13Q1_gee_MOD13Q1_.*_gee_subset.csv" )

  if (length(filelist)==0){

    ## No files found at specified location
    warn( paste0("No files found for MODIS_EVI_MOD13Q1 in directory ", settings_input$path_MODIS_EVI_MOD13Q1) )

    ## Search at a different location?
    path <- readline( prompt="Would you like to search for files recursively from a certain directory? Enter the path from which search is to be done: ")
    filelist <- list.files( path, pattern = "fapar_MODIS_EVI_MOD13Q1_gee_MOD13Q1_.*_gee_subset.csv", recursive = TRUE )

    if (length(filelist)==0){
     
      ## Search from home
      warn( paste0("Still nothing found at specified location ", path ) )
      ans <- readline( prompt="Would you like to search for files recursively from your home directory (y/n): ")
      if (ans=="y"){
        filelist <- list.files( "~/", pattern = "fapar_MODIS_EVI_MOD13Q1_gee_MOD13Q1_.*_gee_subset.csv", recursive = TRUE )
      } else {
        ## Still no files found at specified location. Try to download from remote server and place in <settings_input$path_MODIS_EVI_MOD13Q1>
        warn( "Initiating download from remote server..." )
        error <- download_from_remote( 
          settings_input$path_remote_MODIS_EVI_MOD13Q1, 
          settings_input$path_MODIS_EVI_MOD13Q1, 
          sitename = NA,
          uname = settings_input$uname, 
          address_remote = settings_input$address_remote 
          )
        filelist <- list.files( settings_input$path_MODIS_EVI_MOD13Q1, pattern = "fapar_MODIS_EVI_MOD13Q1_gee_MOD13Q1_.*_gee_subset.csv" )
      }

      if (length(filelist)==0){
        ## Still no files found at specified location. Try to download from remote server and place in <settings_input$path_MODIS_EVI_MOD13Q1>
        warn( "Initiating download from remote server..." )
        error <- download_from_remote( 
          settings_input$path_remote_MODIS_EVI_MOD13Q1, 
          settings_input$path_MODIS_EVI_MOD13Q1, 
          sitename = NA,
          uname = settings_input$uname, 
          address_remote = settings_input$address_remote 
          )

      }

    }

  }

  if (!is.na(sitename)){
    ## Check if a file is available for a given site
    filelist <- list.files( settings_input$path_MODIS_EVI_MOD13Q1, pattern = paste0("fapar_MODIS_EVI_MOD13Q1_gee_MOD13Q1_", sitename, "_gee_subset.csv") )

    if (length(filelist)==0){
      ## Download missing file
      error <- download_from_remote( 
        settings_input$path_remote_MODIS_EVI_MOD13Q1, 
        settings_input$path_MODIS_EVI_MOD13Q1, 
        pattern = sitename,
        uname = settings_input$uname, 
        address_remote = settings_input$address_remote 
        )
    }

  }
  return( error )
}

##--------------------------------------------------------------------------
## Checks if CMIP CO2 files are available and initiates download if not.
##--------------------------------------------------------------------------
check_download_co2 <- function( settings_input, settings_sims, sitename = NA ){

  error <- 0

  source("../R/download_from_remote.R")

  if (!file.exists(settings_input$path_co2)){

    error <- download_from_remote( settings_input$path_remote_co2, settings_input$path_co2, uname = settings_input$uname, address_remote = settings_input$address_remote )

    # origpath <- dirname(settings_input$path_co2)

    # ## No files found at specified location
    # system( paste0( "rsync -avz ", uname, "@", settings$address_remote, ":", settings_input$path_remote_co2, " ", localdir ) )

  }

  if (!is.na(sitename)){
    ## Check if a file is available for a given site
    localdir_bysite <- paste0( settings_sims$path_input, "/sitedata/co2/", sitename )
    if (!dir.exists(localdir_bysite)) system( paste0("mkdir -p ", localdir_bysite ) )
    filelist <- list.files( localdir_bysite, pattern = basename(settings_input$path_co2) )

    if (length(filelist)==0){
      ## link file into site-level directory
      system( paste0( "ln -svf ", settings_input$path_co2, " ", localdir_bysite, "/" ) )
    }

  }
  return( error )
}



<<<<<<< HEAD
=======
##-----------------------------------------------------------
## Manages the path specification for MODIS FPAR data download from CX1
##-----------------------------------------------------------
download_from_remote <- function( dir_remote, dir_local, pattern = NA, uname = NULL, address_remote = NULL, getfiles = NA ){
  
  ans <- readline( prompt = paste0("Are you still happy with downloading to ", dir_local, "? (y/n)") )
  if (ans=="y"){
    error <- download_from_remote_path( dir_remote, dir_local, pattern, uname, address_remote, getfiles )
  } else {
    dir_local <- readline( prompt = "Please specify a new path: " )
    error <- download_from_remote_path( dir_remote, dir_local, pattern, uname, address_remote, getfiles )
  }

  return(error)

}


# ##-----------------------------------------------------------
# ## Manages the path specification for fluxnet data download from CX1
# ##-----------------------------------------------------------
# download_fluxnet2015_from_remote <- function( path ){
  
#   ans <- readline( prompt = "Do you have access to Imperial's CX1? (y/n) " )
#   if (ans=="y"){
#     ans <- readline( prompt = "Have you connected to Imperial's VPN? (y/n) " )
#     if (ans=="y"){
#       ans <- readline( prompt = paste0("Are you still happy with downloading to ", path, "? (y/n)") )
#       if (ans=="y"){
#         error <- download_fluxnet2015_from_remote_path( path )
#       } else {
#         path <- readline( prompt = "Please specify a new path: " )
#         error <- download_fluxnet2015_from_remote_path( path )
#       }
#     } else {
#       abort( "FLUXNET 2015 data download not possible.")
#     }
#   } else {
#     abort( "FLUXNET 2015 data download not possible.")
#   }

#   return(error)

# }

# ##-----------------------------------------------------------
# ## Downloads fluxnet data from CX1
# ##-----------------------------------------------------------
# download_fluxnet2015_from_remote_path <- function( path, sitename=NA ){

#   ## get user name from user
#   if (!exists("uname")) uname <<- readline( prompt = "Enter your user name for logging onto CX1: " )

#   ## the path of fluxnet daily data on cx1
#   origpath <- "/work/bstocker/labprentice/data/FLUXNET-2015_Tier1/20160128/point-scale_none_1d/original/unpacked/"

#   if (is.na(sitename)){
#     ## Download the whole bunch

#     ## create required directory
#     if (!dir.exists(path)) system( paste0("mkdir -p ", path ) )
#     system( paste0( "rsync -avz ", uname, "@", settings_input$address_remote, ":", origpath, " ", path ) )

#   } else {
#     ## Download only data for a specific site
#     ## get a file list of what's on CX1
#     filelist <- system( paste0( "ssh ", uname, "@", settings_input$address_remote, " ls ", origpath ), intern = TRUE )

#     ## use one file(s) for this site
#     filelist <- filelist[ grepl(sitename, filelist) ]
#     filelist <- filelist[ grepl("_FLUXNET2015_FULLSET_DD_", filelist) ]

#     purrr::map( as.list(filelist), ~system( paste0( "rsync -avz ", uname, "@", settings_input$address_remote, ":", origpath, .," ", path ) ) )
    
#   }

# }


##-----------------------------------------------------------
## Downloads all files in a given directly from remote server, or only files that contain 'pattern'
##-----------------------------------------------------------
download_from_remote_path <- function( dir_remote, dir_local, pattern = NA, uname = NULL, address_remote = NULL, getfiles = NA ){

  error <- 0

  ## get user name from user
  if (!exists("uname") && is.null(uname)) uname <<- readline( prompt = "Enter your user name for logging onto remote server: " )
  if (is.null(address_remote)) address_remote <<- readline( prompt = "Enter your address of remote server: " )

  if (is.na(pattern) && is.na(getfiles)){
    ## Download all files in the specified remote directory
    ## create required directory
    if (!dir.exists(dir_local)) system( paste0("mkdir -p ", dir_local ) )

    system( paste0( "rsync -avz ", uname, "@", address_remote, ":", dir_remote, " ", dir_local ) )

  } else {
    ## Download only data for a specific site or only specific files, given their full name

    if (!is.na(pattern)&&is.na(getfiles)){
      ## Define file names of files to download, given 'pattern'
      ## get a file list of what's on CX1
      getfiles <- system( paste0( "ssh ", uname, "@", address_remote, " ls ", dir_remote ), intern = TRUE )

      ## use only file(s) for this site
      getfiles <- getfiles[ grepl(pattern, getfiles) ]
    
    } else if (!is.na(pattern)&&!is.na(getfiles)){

      abort("download_from_remote_path(): Specify only one argument of getfiles and pattern.")

    }

    ## create required directory locally
    if (!dir.exists(dir_local)) system( paste0("mkdir -p ", dir_local ) ) 

    ## Check if required files are in sub-directories. If so, create them locally as on remote
    subdir <- getfiles %>% dirname() %>% unique()
    if (subdir!="" && !dir.exists(paste0( dir_local, "/", subdir ))) system( paste0("mkdir -p ", paste0( dir_local, "/", subdir ) ) )

    if (length(getfiles)==0){
      ## no data available for this site
      error <- 1
      warn(paste0("No files available for ", dir_remote ) )
    } else {
      if (subdir==""){
        error <- purrr::map( as.list(getfiles), ~system( paste0( "rsync -avz ", uname, "@", address_remote, ":", dir_remote, .," ", dir_local ) ) )    
      } else {
        error <- purrr::map( as.list(getfiles[1]), ~system( paste0( "rsync -avz ", uname, "@", address_remote, ":", origpath, ., " ", paste0( dir_local, subdir ) ) ) )
      }

    }

  }
  return( error )
}

>>>>>>> 53ca81cf

# ##-----------------------------------------------------------
# ## Manages the path specification for CRU TS 4.01 data download from CX1
# ##-----------------------------------------------------------
# download_cru_from_remote <- function( varnam, settings_input ){

#   # ## the path of CRU TS 4.01 data on cx1
#   # origpath <- "/work/bstocker/labprentice/data/cru/ts_4.01/" 
#   # filn <-  paste0( "cru_ts4.01.1901.2016.", varnam, ".dat.nc")
  
#   ## Interactive part
#   ans <- readline( prompt = "Do you have access to Imperial's CX1? (y/n) " )
#   if (ans=="y"){
#     ans <- readline( prompt = "Have you connected to Imperial's VPN? (y/n) " )
#     if (ans=="y"){
#       ans <- readline( prompt = paste0("Are you still happy with downloading to ", settings_input$path_cru, "? (y/n)") )
#       if (ans=="y"){
#         error <- download_cru_from_remote_filn( varnam, settings_input, filn = filn )
#       } else {
#         path <- readline( prompt = "Please specify a new path: " )
#         settings_input$path_cru <- path
#         error <- download_cru_from_remote_filn( varnam, settings_input, filn = filn )
#       }
#     } else {
#       abort( "CRU TS 4.01 data download not possible.")
#     }
#   } else {
#     abort( "CRU TS 4.01 data download not possible.")
#   }

#   return(error)

# }


# ##-----------------------------------------------------------
# ## Downloads CRU TS 4.01 data from CX1
# ##-----------------------------------------------------------
# download_cru_from_remote_filn <- function( varnam, settings_input, filn ){

#   origpath <- "/work/bstocker/labprentice/data/cru/ts_4.01/"

#   filn <-  paste0( "cru_ts4.01.1901.2016.", varnam, ".dat.nc")

#   if (!dir.exists(settings_input$path_cru)) system(paste0("mkdir -p ", settings_input$path_cru))
#   if (!exists("uname")) uname <<- readline( prompt = "Enter your user name for logging onto remote server: " )

#   system( paste0( "rsync -avz ", uname, "@", settings$address_remote, ":", origpath, filn, " ", settings_input$path_cru ) )

#   return(NULL)
# }


monthly2daily <- function( mval, method="polynom", mval_prev=mval[nmonth], mval_next=mval[1], leapyear=FALSE ){

  # mval <- 20*sin( seq(0, 2*pi, 2*pi/11)-0.5*pi)
  # mval_prev <- mval[12]
  # mval_next <- mval[1]

  if (leapyear){
    ndaymonth <- c(31,29,31,30,31,30,31,31,30,31,30,31)
  } else {
    ndaymonth <- c(31,28,31,30,31,30,31,31,30,31,30,31)
  }
  nmonth <- length(ndaymonth)
  dval <- rep(NA,sum(ndaymonth))

  if (method=="polynom"){

    # Starting conditons of december in previous year
    startt <- -30.5            # midpoint between Nov-Dec of previous year
    endt <- 0.5                # midpoint between Dec-Jan of this year
    dt <- 31.0                 # number of Dec days
    lastmonthtemp <- mval_prev # Dec mean temperature
    day <- 0                   # initialisation of this years days

    for (month in 1:nmonth){
      dtold <- dt
      dt <- (ndaymonth[month])
      startt <- endt
      endt <- endt + dt
      if (month<nmonth) {
        dtnew <- (ndaymonth[month+1])
        nextmonthtemp <- mval[month+1]
      } else {
        dtnew <- (ndaymonth[1])
        nextmonthtemp <- mval_next
      }

      starttemp <- (mval[month]*dt+lastmonthtemp*dtold)/(dt+dtold)
      endtemp <- (nextmonthtemp*dtnew+mval[month]*dt)/(dtnew+dt)
      deltatemp <- endtemp-starttemp
      
      # calculate vars for a,b,c coefficients in polynom y <- ax^2 +bx + c
      d2t <- endt^2.0 - startt^2.0
      d3t <- endt^3.0 - startt^3.0

      # Take a sheet of paper and try solve the polynom, well here is the outcome
      polya <- (mval[month]*dt - deltatemp*d2t/dt/2.0 - starttemp*dt + deltatemp*startt) / (d3t/3.0 - d2t^2.0/dt/2.0 - dt*startt^2.0 + startt*d2t)
      polyb <- deltatemp/dt - polya*(startt+endt)
      polyc <- starttemp - polya*startt^2.0 - polyb*startt

      # calculate daily values with the polynom function
      for (d in 1:ndaymonth[month]) {
        day <- day + 1
        dval[day] <- polya*(day)^2.0 + polyb*(day) + polyc
      }
      lastmonthtemp <- mval[month]
    }

    # calculate monthly means after interpolation - not absolutely identical to input
    mtempint <- rep(NA,nmonth)
    day <- 0
    for (m in 1:nmonth){
      mtempint[m] <- 0.0
      for (d in 1:ndaymonth[m]){
        day <- day + 1
        mtempint[m] <- mtempint[m]+dval[day]/(ndaymonth[m])
      }
    }

  } else if (method=="step"){

    dval[] <- rep( mval, times=ndaymonth )

  } else {
    print( "Method (2nd argument) not valid." )
  }

  return(dval) 

}


get_daily_prec <- function( mval_prec, mval_wet, set_seed=FALSE, leapyear=FALSE ){
  #--------------------------------------------------------------------
  # Distributes monthly total precipitation to days, given number of 
  # monthly wet days. Adopted from LPX.
  #--------------------------------------------------------------------
  if (leapyear){
    ndaymonth <- c(31,29,31,30,31,30,31,31,30,31,30,31)
  } else {
    ndaymonth <- c(31,28,31,30,31,30,31,31,30,31,30,31)
  }
  ndayyear <- sum(ndaymonth)
  nmonth <- length(ndaymonth)

  c1 <- 1.0
  c2 <- 1.2

  if (set_seed) {set.seed(0)}
  prdaily_random <- array( NA, dim=c(ndayyear,2))
  for (doy in 1:ndayyear){
    prdaily_random[doy,] <- runif(2)
  }

  dval_prec <- rep(NA,ndayyear)
  doy <- 0
  prob <- 0.0
  prob_rain <- rep(NA,nmonth)
  mprecave <- rep(NA,nmonth)
  mprecip <- rep(NA,nmonth)
  for (moy in 1:nmonth){
    prob_rain[moy] <- 0.0
    mprecave[moy] <- 0.0
    mprecip[moy] <- 0.0      
  }
  daysum <- 0

  set.seed( prdaily_random[1,1] * 1e7 )
 
  for (moy in 1:nmonth){
    if ( mval_wet[moy]<=1.0 ) {mval_wet[moy] <- 1.0}
    prob_rain[moy] <- mval_wet[moy] / ndaymonth[moy]
    mprecave[moy] <- mval_prec[moy] / mval_wet[moy]
    dry <- TRUE
    iloop <- 0


    while( dry ){
      iloop <- iloop + 1
      nwet <- 0
      for (dm in 1:ndaymonth[moy]){
        doy <- doy + 1
 
        # Transitional probabilities (Geng et al. 1986)
        if (doy>1) {
          if (dval_prec[doy-1] < 0.1) {
            prob <- 0.75 * prob_rain[moy]
          } else { 
            prob <- 0.25 + (0.75 * prob_rain[moy])
          }
        }        
        # Determine we randomly and use Krysanova / Cramer estimates of 
        # parameter values (c1,c2) for an exponential distribution
        if (iloop==1) { 
          vv <- prdaily_random[doy,1]
        } else {
          # xxx problem: rand() generates a random number that leads to floating point exception
          vv <- runif(1)
        }
    
    
        if (vv>prob) {        
          dval_prec[doy] <- 0.0
        } else {        
          nwet <- nwet + 1        
          v1 <- prdaily_random[doy,2]        
          dval_prec[doy] <- ((-log(v1))^c2) * mprecave[moy] * c1         
          if (dval_prec[doy] < 0.1) dval_prec[doy] <- 0.0        
        }
    
        mprecip[moy] <- mprecip[moy] + dval_prec[doy]
      }
  
      # If it never rained this month and mprec[moy]>0 and mval_wet[moy]>0, do
      # again
      dry <- (nwet==0 && iloop<50 && mval_prec[moy]>0.1)
      if (iloop>50) {
        print('Daily.F, prdaily: Warning stopped after 50 tries in cell')
      }

      # Reset counter to start of month          
      if (dry) {
        doy <- doy - ndaymonth[moy]
      }

    } #while

    # normalise generated precipitation by monthly CRU values
    if ( moy > 1 ) {daysum <- daysum + ndaymonth[moy-1]}
    if ( mprecip[moy] < 1.0 ) {mprecip[moy] <- 1.0}
    for (dm in 1:ndaymonth[moy]){
      doy <- daysum + dm
      dval_prec[doy] <- dval_prec[doy] * (mval_prec[moy] / mprecip[moy])
      if ( dval_prec[doy] < 0.1 ) {dval_prec[doy] <- 0.0}
      # dval_prec[doy] <- mval_prec[moy] / ndaymonth[moy]  #no generator
    }
       
    # Alternative: equal distribution of rain for fixed number of wet days
    # prob <- prob_rain[moy] + prob
    # if (prob.ge.1.0) then   
    #   dval_prec[doy] <- mprec[moy]
    #   prob <- prob-1.0
    # } else {
    #   dval_prec[doy] <- 0.0
    #   prob <- prob
    # }
                    
  } 
  
  return( dval_prec )
  
}

##-----------------------------------------------------------
## fills gaps (NAs) by (1.) linear interpolation, (2.) extending first/last to head/tail
##-----------------------------------------------------------
fill_gaps <- function( vec, is.prec = FALSE ){
  
  xvals <- seq(length(vec))

  if ( is.prec ){
    ## assume precipitation = 0 where missing
    if (any(is.na(vec))){
      vec[ is.na(vec) ] <- 0.0
    }

  } else {
    ## linear approximation
    if ( any(is.na(vec)) && any(!is.na(vec)) ){
        vec <- approx( xvals, vec, xout=xvals )$y
    }

    ## extend to missing in head and tail
    if ( any(is.na(vec))  && any(!is.na(vec)) ){
      for (idx in seq(length(vec))){
        if ( any( is.na( tail( vec, n=idx ) ) ) && any( !is.na( tail( vec, n=(idx+1) ) ) ) ){
          vec[ (length(vec)-idx+1):length(vec) ] <- vec[ (length(vec)-idx) ]
          break
        }
      }
    }  

  }

  return( vec )

}


## write output with standard formatting
write_sofunformatted <- function( filnam, data ){

  if ( is.vector( data ) ){
    len <- length(data)
    formatted <- vector( "character", len )
    for (i in 1:len){
      formatted[i] <- sprintf("%16.6f", data[i] )
    }
    writeLines( formatted, filnam )
  } else if ( is.data.frame( data ) && length( dim( data ) )==2 ){
    len <- dim( data )[1]
    formatted <- vector( "character", len )
    for (i in 1:len){
      formatted[i] <- sprintf("%16.6f    %f", data[i,1], data[i,2] )
    }
    writeLines( formatted, filnam )    
  }

}


# ##-----------------------------------------------------------
# ## Downloads MODIS FPAR data from CX1
# ##-----------------------------------------------------------
# download_MODIS_FPAR_MCD15A3H_from_remote_path <- function( path, sitename=NA ){

#   error <- 0

#   ## get user name from user
#   if (!exists("uname")) uname <<- readline( prompt = "Enter your user name for logging onto remote server: " )

#   ## the path of fluxnet daily data on cx1
#   origpath <- "/work/bstocker/labprentice/data/fapar_MODIS_FPAR_MCD15A3H_fluxnet2015_gee_subset/"

#   if (is.na(sitename)){
#     ## Download the whole bunch

#     ## create required directory
#     if (!dir.exists(path)) system( paste0("mkdir -p ", path ) )

#     system( paste0( "rsync -avz ", uname, "@", settings$address_remote, ":", origpath, " ", path ) )

#   } else {
#     ## Download only data for a specific site
#     ## get a file list of what's on CX1
#     filelist <- system( paste0( "ssh ", uname, "@", settings$address_remote, " ls ", origpath ), intern = TRUE )

#     ## use one file(s) for this site
#     filelist <- filelist[ grepl(sitename, filelist) ]
#     filelist <- filelist[ grepl("fapar_MODIS_FPAR_MCD15A3H_", filelist) ]

#     if (length(filelist)==0){
#       ## no data available for this site
#       error <- 1
#       warn(paste0("No MODIS_FPAR_MCD15A3H data available for site ", sitename ) )
#     } else {
#       purrr::map( as.list(filelist), ~system( paste0( "rsync -avz ", uname, "@", settings$address_remote, ":", origpath, .," ", path ) ) )    
#     }

#   }
#   return( error )
# }


# ##-----------------------------------------------------------
# ## Downloads MODIS EVI data from CX1
# ##-----------------------------------------------------------
# download_MODIS_EVI_MOD13Q1_from_remote_path <- function( path, sitename=NA ){

#   error <- 0

#   ## get user name from user
#   if (!exists("uname") && is.null(settings_input$uname)) uname <<- readline( prompt = "Enter your user name for logging onto remote server: " )

#   ## the path of fluxnet daily data on cx1
#   origpath <- settings$path_remote_MODIS_EVI_MOD13Q1

#   if (is.na(sitename)){
#     ## Download the whole bunch

#     ## create required directory
#     if (!dir.exists(path)) system( paste0("mkdir -p ", path ) )

#     system( paste0( "rsync -avz ", uname, "@", settings$address_remote, ":", settings$path_remote_MODIS_EVI_MOD13Q1 ) )

#   } else {
#     ## Download only data for a specific site
#     ## get a file list of what's on CX1
#     filelist <- system( paste0( "ssh ", uname, "@", settings$address_remote, " ls ", dirname(settings$path_remote_MODIS_EVI_MOD13Q1) ), intern = TRUE )

#     ## use one file(s) for this site
#     filelist <- filelist[ grepl(sitename, filelist) ]
#     filelist <- filelist[ grepl("evi_MOD13Q1_gee_MOD13Q1_", filelist) ]

#     if (length(filelist)==0){
#       ## no data available for this site
#       error <- 1
#       warn(paste0("No MODIS_EVI_MOD13Q1 data available for site ", sitename ) )
#     } else {
#       purrr::map( as.list(filelist), ~system( paste0( "rsync -avz ", uname, "@", settings$address_remote, ":", settings$path_remote_MODIS_EVI_MOD13Q1, .," ", settings$path_MODIS_EVI_MOD13Q1 ) ) )    
#     }

#   }
#   return( error )
# }


# ##-----------------------------------------------------------
# ## Manages the path specification for MODIS FPAR data download from CX1
# ##-----------------------------------------------------------
# download_MODIS_FPAR_MCD15A3H_from_remote <- function( settings_input ){
  
#   ans <- readline( prompt = "Do you have access to Imperial's CX1? (y/n) " )
#   if (ans=="y"){
#     ans <- readline( prompt = "Have you connected to Imperial's VPN? (y/n) " )
#     if (ans=="y"){
#       ans <- readline( prompt = paste0("Are you still happy with downloading to ", settings_input$path_MODIS_FPAR_MCD15A3H, "? (y/n)") )
#       if (ans=="y"){
#         # error <- download_MODIS_FPAR_MCD15A3H_from_remote_path( settings_input$path_MODIS_FPAR_MCD15A3H )
#         error <- download_from_remote_path(  settings_input$path_MODIS_FPAR_MCD15A3H )
#         download_from_remote_path( dir_remote, dir_local, sitename = NA, uname = NULL, address_remote = NULL )
#       } else {
#         path <- readline( prompt = "Please specify a new path: " )
#         # settings_input$path_MODIS_FPAR_MCD15A3H <- path
#         # error <- download_MODIS_FPAR_MCD15A3H_from_remote_path( settings_input$path_MODIS_FPAR_MCD15A3H )
#       }
#     } else {
#       abort( "MODIS_FPAR_MCD15A3H data download not possible.")
#     }
#   } else {
#     abort( "MODIS_FPAR_MCD15A3H data download not possible.")
#   }

#   return(error)

# }


# ##-----------------------------------------------------------
# ## Manages the path specification for WATCH-WFDEI data download from CX1
# ##-----------------------------------------------------------
# download_watch_wfdei_from_remote <- function( varnam, settings_input, settings_sims ){

#   # ## determine simulation years ocurring in this ensemble
#   # allyears <- seq( from = purrr::map_dbl( settings_sims$date_start, ~year(.) ) %>% min(),
#   #                  to   = purrr::map_dbl( settings_sims$date_start, ~year(.) ) %>% max(),
#   #                  by   = 1 ) %>% as.list

#   # ## Determine missing files for this variable, given start and end years of all the simulations in this ensemble
#   # getfiles <- purrr::map( allyears, ~check_watch_wfdei_year( ., varnam, settings_input ) ) %>% unlist()

#   ans <- readline( prompt = paste0("Are you still happy with downloading to ", settings_input$path_watch_wfdei, "? (y/n)") )
#   if (ans=="y"){
#     error <- download_watch_wfdei_from_remote_path( settings_input$path_watch_wfdei, getfiles )
#   } else {
#     path <- readline( prompt = "Please specify a new path: " )
#     settings_input$path_watch_wfdei <- path
#     error <- download_watch_wfdei_from_remote_path( settings_input$path_watch_wfdei, getfiles )
#   }

#   return(error)

# }

# ##-----------------------------------------------------------
# ## Downloads WATCH-WFDEI data from CX1 xxxxx
# ##-----------------------------------------------------------
# download_watch_wfdei_from_remote_path <- function( path, getfiles ){

#   ## the path of WATCH-WFDEI daily data on cx1
#   origpath <- "/work/bstocker/labprentice/data/watch_wfdei/"

#   ## create required directory
#   if (!dir.exists(path)) system( paste0("mkdir -p ", path ) )

#   ## files are in sub-directories, determine them
#   subdir <- getfiles %>% dirname() %>% unique()
#   if (!dir.exists(paste0( path, "/", subdir ))) system( paste0("mkdir -p ", paste0( path, "/", subdir ) ) )

#   if (!exists("uname")) uname <<- readline( prompt = "Enter your user name for logging onto remote server: " )
#   error <- purrr::map( as.list(getfiles[1]), ~system( paste0( "rsync -avz ", uname, "@", settings$address_remote, ":", origpath, ., " ", paste0( path, subdir ) ) ) )

#   ## Show files in directory
#   print( paste0("Files in directory: ", path) )
#   print( list.files( path ) )

# }


# ##-----------------------------------------------------------
# ## Manages the path specification for MODIS EVI data download from CX1
# ##-----------------------------------------------------------
# download_MODIS_EVI_MOD13Q1_from_remote <- function( settings_input ){
  
#   ans <- readline( prompt = "Do you have access to Imperial's CX1? (y/n) " )
#   if (ans=="y"){
#     ans <- readline( prompt = "Have you connected to Imperial's VPN? (y/n) " )
#     if (ans=="y"){
#       ans <- readline( prompt = paste0("Are you still happy with downloading to ", settings_input$path_MODIS_EVI_MOD13Q1, "? (y/n)") )
#       if (ans=="y"){
#         error <- download_MODIS_EVI_MOD13Q1_from_remote_path( settings_input$path_MODIS_EVI_MOD13Q1 )
#       } else {
#         path <- readline( prompt = "Please specify a new path: " )
#         settings_input$path_MODIS_EVI_MOD13Q1 <- path
#         error <- download_MODIS_EVI_MOD13Q1_from_remote_path( settings_input$path_MODIS_EVI_MOD13Q1 )
#       }
#     } else {
#       abort( "MODIS_EVI_MOD13Q1 data download not possible.")
#     }
#   } else {
#     abort( "MODIS_EVI_MOD13Q1 data download not possible.")
#   }

#   return(error)

# }

##----------------------------------------------------------------   
## Calculates atm. pressure for a given elevation
## Ref:      Allen et al. (1998). Adopted from SPLASH.
## arguments: 
## elv : elevation above sea level, m
## patm : atmospheric pressure for a given elevation, Pa
##----------------------------------------------------------------   
calc_patm <- function( elv ){
  ## Parameters from SPLASH
  kPo = 101325  
  kL  = 0.0065  
  kTo = 288.15  
  kG  = 9.80665 
  kMa = 0.028963
  kR  = 8.3143  

  patm <- kPo*(1.0 - kL*elv/kTo)**(kG*kMa/(kR*kL))

  return( patm )

}

##-----------------------------------------------------------------------
## Output:   vapor pressure deficit, Pa (vpd)
## Features: Returns vapor pressure deficit
## Ref:      Eq. 5.1, Abtew and Meleese (2013), Ch. 5 Vapor Pressure 
##           Calculation Methods, in Evaporation and Evapotranspiration: 
##           Measurements and Estimations, Springer, London.
##             vpd = 0.611*exp[ (17.27 tc)/(tc + 237.3) ] - ea
##             where:
##                 tc = average daily air temperature, deg C
##                 eact  = actual vapor pressure, Pa
##-----------------------------------------------------------------------
## arguments
## eact  ## vapor pressure (Pa)
## qair  ## specific humidity (g g-1)
## tc    ## temperature, deg C
## tmin  ## (optional) min daily air temp, deg C 
## tmax  ## (optional) max daily air temp, deg C 
##
## function return variable
## vpd   ##  vapor pressure deficit, Pa  
##-----------------------------------------------------------------------
calc_vpd <- function( eact=NA, qair=NA, tc=NA, tmin=NA, tmax=NA, elv=NA ){

  kTo = 288.15   # base temperature, K (Prentice, unpublished)
  kR  = 8.3143   # universal gas constant, J/mol/K (Allen, 1973)
  kMv = 18.02    # molecular weight of water vapor, g/mol (Tsilingiris, 2008)
  kMa = 28.963   # molecular weight of dry air, g/mol (Tsilingiris, 2008)

  if ( !is.na(tmin) && !is.na(tmax) ) {

    my_tc <- 0.5 * (tmin + tmax)

  } else {

    my_tc <- tc

  }

  if (is.na(eact) && !is.na(qair) && !is.na(elv)){

    ## calculate the mass mising ratio of water vapor to dry air (dimensionless)
    wair <- qair / (1 - qair)

    ## calculate atmopheric pressure (Pa) assuming standard conditions at sea level (elv=0)
    patm <- calc_patm( elv )

    ## calculate water vapor pressure 
    rv <- kR / kMv
    rd <- kR / kMa
    eact = patm * wair * rv / (rd + wair * rv)

  }

  ## calculate saturation water vapour pressure in Pa
  esat <- 611.0 * exp( (17.27 * my_tc)/(my_tc + 237.3) )

  ## calculate VPD in units of Pa
  vpd <- ( esat - eact )    

  ## this empirical equation may lead to negative values for VPD (happens very rarely). assume positive...
  vpd <- max( 0.0, vpd )

  return( vpd )

}
<|MERGE_RESOLUTION|>--- conflicted
+++ resolved
@@ -18,16 +18,7 @@
 #' 
 prepare_input_sofun <- function( settings_input, settings_sims, return_data=FALSE, overwrite_climate=FALSE, overwrite_fapar=FALSE, verbose=FALSE ){
 
-<<<<<<< HEAD
-  require(lubridate)
-  require(dplyr)
-  require(purrr)
-  require(rlang)
-
-  source("../R/check_download_fluxnet2015.R")  # Defined in a separate file because calib_sofun() calls the same function.
-=======
   source("R/check_download_fluxnet2015.R")  # Defined in a separate file because calib_sofun() calls the same function.
->>>>>>> 53ca81cf
 
   if (settings_sims$setup == "lonlat"){
     ##-----------------------------------------------------------
@@ -271,14 +262,6 @@
 ##-----------------------------------------------------------
 prepare_input_sofun_climate_bysite <- function( sitename, settings_input, settings_sims, overwrite_csv, verbose ){
 
-<<<<<<< HEAD
-  require(purrr)
-  require(dplyr)
-  require(rlang)
-  source("../R/init_dates_dataframe.R")
-
-=======
->>>>>>> 53ca81cf
   if (verbose) print(paste("prepare_input_sofun_climate_bysite() for site", sitename ))
 
   ## path of CSV file with data for this site
@@ -479,14 +462,6 @@
 ##-----------------------------------------------------------
 prepare_input_sofun_fapar_bysite <- function( sitename, settings_input, settings_sims, overwrite_csv, verbose ){
 
-<<<<<<< HEAD
-  require(readr)
-  require(lubridate)
-
-  source("../R/init_dates_dataframe.R")
-
-=======
->>>>>>> 53ca81cf
   if (verbose) print(paste0("Getting fAPAR data for site ", sitename, " ..." ) )
 
   ## File path of fAPAR CSV file for this site
@@ -903,13 +878,6 @@
 ##--------------------------------------------------------------------
 get_pointdata_monthly_cru <- function( varnam, lon, lat, settings, yrend ){
 
-<<<<<<< HEAD
-  require(lubridate)
-  require(dplyr)
-  source("../R/init_dates_dataframe.R")
-
-=======
->>>>>>> 53ca81cf
   filn <- list.files( settings$path_cru, pattern=paste0( varnam, ".dat.nc" ) )
 
   if ( length( filn )!=0 ){
@@ -1018,13 +986,6 @@
 ##--------------------------------------------------------------------
 expand_clim_cru_monthly_byyr <- function( yr, mdf, cruvars ){
 
-<<<<<<< HEAD
-  require(dplyr)
-  require(lubridate)
-  source("../R/init_dates_dataframe.R")
-
-=======
->>>>>>> 53ca81cf
   nmonth <- 12
 
   startyr_cru <- year(mdf$date) %>% unique() %>% first()
@@ -1156,15 +1117,8 @@
 ##--------------------------------------------------------------------------
 check_download_watch_wfdei <- function( varnam, settings_input, settings_sims ){
 
-<<<<<<< HEAD
-  require(purrr)
-  require(dplyr)
-  require(rlang)
-
   source("../R/download_from_remote.R")
 
-=======
->>>>>>> 53ca81cf
   ## Determine file name, given <settings_input$path_fluxnet2015>
   ## look for data in the given directory
   filelist <- list.files( settings_input$path_watch_wfdei, pattern = paste0( varnam, "_daily_WFDEI_.*.nc"), recursive = TRUE )
@@ -1254,15 +1208,8 @@
 ##--------------------------------------------------------------------------
 check_download_cru <- function( varnam, settings_input, settings_sims ){
 
-<<<<<<< HEAD
-  require(purrr)
-  require(dplyr)
-  require(rlang)
-
   source("../R/download_from_remote.R")
 
-=======
->>>>>>> 53ca81cf
   ## Determine file name, given <settings_input$path_fluxnet2015>
   ## look for data in the given directory
   getfiles <- list.files( settings_input$path_cru, pattern = paste0( varnam, ".dat.nc" ) )
@@ -1320,15 +1267,8 @@
 ##--------------------------------------------------------------------------
 check_download_MODIS_FPAR_MCD15A3H <- function( settings_input, settings_sims, sitename=NA ){
 
-<<<<<<< HEAD
-  require(purrr)
-  require(dplyr)
-  require(rlang)
-
   source("../R/download_from_remote.R")
 
-=======
->>>>>>> 53ca81cf
   error <- 0
 
   ## Determine file name, given <settings_input$path_MODIS_FPAR_MCD15A3H>
@@ -1406,15 +1346,8 @@
 ##--------------------------------------------------------------------------
 check_download_MODIS_EVI_MOD13Q1 <- function( settings_input, settings_sims, sitename=NA ){
 
-<<<<<<< HEAD
-  require(purrr)
-  require(dplyr)
-  require(rlang)
-
   source("../R/download_from_remote.R")
 
-=======
->>>>>>> 53ca81cf
   error <- 0
 
   ## Determine file name, given <settings_input$path_MODIS_EVI_MOD13Q1>
@@ -1523,147 +1456,6 @@
 
 
 
-<<<<<<< HEAD
-=======
-##-----------------------------------------------------------
-## Manages the path specification for MODIS FPAR data download from CX1
-##-----------------------------------------------------------
-download_from_remote <- function( dir_remote, dir_local, pattern = NA, uname = NULL, address_remote = NULL, getfiles = NA ){
-  
-  ans <- readline( prompt = paste0("Are you still happy with downloading to ", dir_local, "? (y/n)") )
-  if (ans=="y"){
-    error <- download_from_remote_path( dir_remote, dir_local, pattern, uname, address_remote, getfiles )
-  } else {
-    dir_local <- readline( prompt = "Please specify a new path: " )
-    error <- download_from_remote_path( dir_remote, dir_local, pattern, uname, address_remote, getfiles )
-  }
-
-  return(error)
-
-}
-
-
-# ##-----------------------------------------------------------
-# ## Manages the path specification for fluxnet data download from CX1
-# ##-----------------------------------------------------------
-# download_fluxnet2015_from_remote <- function( path ){
-  
-#   ans <- readline( prompt = "Do you have access to Imperial's CX1? (y/n) " )
-#   if (ans=="y"){
-#     ans <- readline( prompt = "Have you connected to Imperial's VPN? (y/n) " )
-#     if (ans=="y"){
-#       ans <- readline( prompt = paste0("Are you still happy with downloading to ", path, "? (y/n)") )
-#       if (ans=="y"){
-#         error <- download_fluxnet2015_from_remote_path( path )
-#       } else {
-#         path <- readline( prompt = "Please specify a new path: " )
-#         error <- download_fluxnet2015_from_remote_path( path )
-#       }
-#     } else {
-#       abort( "FLUXNET 2015 data download not possible.")
-#     }
-#   } else {
-#     abort( "FLUXNET 2015 data download not possible.")
-#   }
-
-#   return(error)
-
-# }
-
-# ##-----------------------------------------------------------
-# ## Downloads fluxnet data from CX1
-# ##-----------------------------------------------------------
-# download_fluxnet2015_from_remote_path <- function( path, sitename=NA ){
-
-#   ## get user name from user
-#   if (!exists("uname")) uname <<- readline( prompt = "Enter your user name for logging onto CX1: " )
-
-#   ## the path of fluxnet daily data on cx1
-#   origpath <- "/work/bstocker/labprentice/data/FLUXNET-2015_Tier1/20160128/point-scale_none_1d/original/unpacked/"
-
-#   if (is.na(sitename)){
-#     ## Download the whole bunch
-
-#     ## create required directory
-#     if (!dir.exists(path)) system( paste0("mkdir -p ", path ) )
-#     system( paste0( "rsync -avz ", uname, "@", settings_input$address_remote, ":", origpath, " ", path ) )
-
-#   } else {
-#     ## Download only data for a specific site
-#     ## get a file list of what's on CX1
-#     filelist <- system( paste0( "ssh ", uname, "@", settings_input$address_remote, " ls ", origpath ), intern = TRUE )
-
-#     ## use one file(s) for this site
-#     filelist <- filelist[ grepl(sitename, filelist) ]
-#     filelist <- filelist[ grepl("_FLUXNET2015_FULLSET_DD_", filelist) ]
-
-#     purrr::map( as.list(filelist), ~system( paste0( "rsync -avz ", uname, "@", settings_input$address_remote, ":", origpath, .," ", path ) ) )
-    
-#   }
-
-# }
-
-
-##-----------------------------------------------------------
-## Downloads all files in a given directly from remote server, or only files that contain 'pattern'
-##-----------------------------------------------------------
-download_from_remote_path <- function( dir_remote, dir_local, pattern = NA, uname = NULL, address_remote = NULL, getfiles = NA ){
-
-  error <- 0
-
-  ## get user name from user
-  if (!exists("uname") && is.null(uname)) uname <<- readline( prompt = "Enter your user name for logging onto remote server: " )
-  if (is.null(address_remote)) address_remote <<- readline( prompt = "Enter your address of remote server: " )
-
-  if (is.na(pattern) && is.na(getfiles)){
-    ## Download all files in the specified remote directory
-    ## create required directory
-    if (!dir.exists(dir_local)) system( paste0("mkdir -p ", dir_local ) )
-
-    system( paste0( "rsync -avz ", uname, "@", address_remote, ":", dir_remote, " ", dir_local ) )
-
-  } else {
-    ## Download only data for a specific site or only specific files, given their full name
-
-    if (!is.na(pattern)&&is.na(getfiles)){
-      ## Define file names of files to download, given 'pattern'
-      ## get a file list of what's on CX1
-      getfiles <- system( paste0( "ssh ", uname, "@", address_remote, " ls ", dir_remote ), intern = TRUE )
-
-      ## use only file(s) for this site
-      getfiles <- getfiles[ grepl(pattern, getfiles) ]
-    
-    } else if (!is.na(pattern)&&!is.na(getfiles)){
-
-      abort("download_from_remote_path(): Specify only one argument of getfiles and pattern.")
-
-    }
-
-    ## create required directory locally
-    if (!dir.exists(dir_local)) system( paste0("mkdir -p ", dir_local ) ) 
-
-    ## Check if required files are in sub-directories. If so, create them locally as on remote
-    subdir <- getfiles %>% dirname() %>% unique()
-    if (subdir!="" && !dir.exists(paste0( dir_local, "/", subdir ))) system( paste0("mkdir -p ", paste0( dir_local, "/", subdir ) ) )
-
-    if (length(getfiles)==0){
-      ## no data available for this site
-      error <- 1
-      warn(paste0("No files available for ", dir_remote ) )
-    } else {
-      if (subdir==""){
-        error <- purrr::map( as.list(getfiles), ~system( paste0( "rsync -avz ", uname, "@", address_remote, ":", dir_remote, .," ", dir_local ) ) )    
-      } else {
-        error <- purrr::map( as.list(getfiles[1]), ~system( paste0( "rsync -avz ", uname, "@", address_remote, ":", origpath, ., " ", paste0( dir_local, subdir ) ) ) )
-      }
-
-    }
-
-  }
-  return( error )
-}
-
->>>>>>> 53ca81cf
 
 # ##-----------------------------------------------------------
 # ## Manages the path specification for CRU TS 4.01 data download from CX1
