--- conflicted
+++ resolved
@@ -640,20 +640,18 @@
 calc_ftemp_arrh <- function( tk, dha, tkref = 298.15 ){
   #-----------------------------------------------------------------------
   # Output:   Factor fv to correct for instantaneous temperature response
-<<<<<<< HEAD
   #           of Vcmax for:
   #
   #               Vcmax(temp) = fv * Vcmax(25 deg C) 
+  #
+  #           following the Arrhenius equation:
+  #           x = exp(c - H/(R*T))
+  #           This function returns ftemp = x(T)/x(298.15 K).
   #
   # Note that the following forms are equivalent:
   # ftemp = exp( dha * (tk - 298.15) / (298.15 * kR * tk) )
   # ftemp = exp( dha * (tc - 25.0)/(298.15 * kR * (tc + 273.15)) )
   # ftemp = exp( (dha/kR) * (1/298.15 - 1/tk) )
-=======
-  #           following the Arrhenius equation:
-  #           x = exp(c - H/(R*T))
-  #           This function returns ftemp = x(T)/x(298.15 K).
->>>>>>> 25c96c13
   #-----------------------------------------------------------------------
   kR   <- 8.3145     # Universal gas constant, J/mol/K
   ftemp <- exp( dha * (tk - tkref) / (tkref * kR * tk) )
