--- conflicted
+++ resolved
@@ -1,8 +1,6 @@
-<<<<<<< HEAD
+# rsofun (development version)
+
 * Breaking change: biomee drivers' `init_cohort$init_n_cohorts` column is deprecated and should take the value 0.
-=======
-# rsofun (development version)
->>>>>>> 612bf883
 
 # rsofun v5.0.0
 
