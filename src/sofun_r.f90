--- conflicted
+++ resolved
@@ -381,10 +381,11 @@
     integer(kind=c_int), intent(in) :: nt_daily
     integer(kind=c_int), intent(in) :: nt_annual
 
-    ! output arrays (naked) to be passed back to C/R
+    ! input and output arrays (naked) to be passed back to C/R
     real(kind=c_double), dimension(nt,13), intent(in) :: forcing
     real(kind=c_double), dimension(nt,nvars_hourly_tile), intent(out) :: output_hourly_tile ! nvars_hourly_tile = 15
     real(kind=c_double), dimension(nt_daily,nvars_daily_tile), intent(out) :: output_daily_tile ! nvars_daily_tile = 35    
+
     real(kind=c_double), dimension(nt_daily,out_max_cohorts), intent(out) :: output_daily_cohorts_year
     real(kind=c_double), dimension(nt_daily,out_max_cohorts), intent(out) :: output_daily_cohorts_doy
     real(kind=c_double), dimension(nt_daily,out_max_cohorts), intent(out) :: output_daily_cohorts_hour
@@ -412,7 +413,9 @@
     real(kind=c_double), dimension(nt_daily,out_max_cohorts), intent(out) :: output_daily_cohorts_rootN
     real(kind=c_double), dimension(nt_daily,out_max_cohorts), intent(out) :: output_daily_cohorts_SW_N
     real(kind=c_double), dimension(nt_daily,out_max_cohorts), intent(out) :: output_daily_cohorts_HW_N
+
     real(kind=c_double), dimension(nt_annual,nvars_annual_tile), intent(out) :: output_annual_tile ! nvars_annual_tile = 44
+
     real(kind=c_double), dimension(nt_annual,out_max_cohorts), intent(out) :: output_annual_cohorts_year
     real(kind=c_double), dimension(nt_annual,out_max_cohorts), intent(out) :: output_annual_cohorts_cID
     real(kind=c_double), dimension(nt_annual,out_max_cohorts), intent(out) :: output_annual_cohorts_PFT
@@ -598,11 +601,7 @@
       ! Populate big output arrays
       !----------------------------------------------------------------
 
-<<<<<<< HEAD
-      !----------------------------------------------------------------
-=======
-      ! ----------------------------------------------------------------
->>>>>>> c7458755
+      !----------------------------------------------------------------
       ! Output out_hourly_tile
       !----------------------------------------------------------------
       if (.not. myinterface%steering%spinup) then    !!xxx uncommented for testing
@@ -626,61 +625,9 @@
       print*, "idx_daily_start  idx_daily_end  ndayyear", idx_daily_start,idx_daily_end, ndayyear
       !print*,'output_daily_tile',output_daily_tile(1:10,2)
     
-<<<<<<< HEAD
-      !----------------------------------------------------------------
-      ! Output out_daily_cohorts
-      !----------------------------------------------------------------
-      print*, "size daily cohorts",  size( out_biosphere%daily_cohorts(:,:)), size( output_daily_cohorts(idx_daily_start:idx_daily_end,:,:))
-      print*, "shape daily cohorts", shape(out_biosphere%daily_cohorts(:,:)), shape(output_daily_cohorts(idx_daily_start:idx_daily_end,:,:))
-      ! call populate_outarray_daily_cohorts( out_biosphere%daily_cohorts(:,:), output_daily_cohorts(idx_daily_start:idx_daily_end,:,:) )
-    
-      ! xxx debug doesn't belong here
-      print*,'shape of output_daily_cohorts(:,:, 1)         ', shape(output_daily_cohorts(idx_daily_start:idx_daily_end,:,1))
-      print*,'shape of out_biosphere%daily_cohorts(:,:)%year', shape(out_biosphere%daily_cohorts(:,:)%year)
-      output_daily_cohorts(1,50,1) = 1.0
-      print*,'output_daily_cohorts(1,50,1)', output_daily_cohorts(1,50,1)
-      ! print*,'output_daily_cohorts(1,:, 1)', output_daily_cohorts(1,:, 1)
-      ! output_daily_cohorts(idx_daily_start:idx_daily_end,:, 1)  = dble(out_biosphere%daily_cohorts(:,:)%year)
-      ! output_daily_cohorts(idx_daily_start:idx_daily_end,:, 2)  = dble(out_biosphere%daily_cohorts(:,:)%doy)
-      ! output_daily_cohorts(idx_daily_start:idx_daily_end,:, 3)  = dble(out_biosphere%daily_cohorts(:,:)%hour)
-      ! output_daily_cohorts(idx_daily_start:idx_daily_end,:, 4)  = dble(out_biosphere%daily_cohorts(:,:)%cID)
-      ! output_daily_cohorts(idx_daily_start:idx_daily_end,:, 5)  = dble(out_biosphere%daily_cohorts(:,:)%PFT)
-      ! output_daily_cohorts(idx_daily_start:idx_daily_end,:, 6)  = dble(out_biosphere%daily_cohorts(:,:)%layer)
-      ! output_daily_cohorts(idx_daily_start:idx_daily_end,:, 7)  = dble(out_biosphere%daily_cohorts(:,:)%density)
-      ! output_daily_cohorts(idx_daily_start:idx_daily_end,:, 8)  = dble(out_biosphere%daily_cohorts(:,:)%f_layer)
-      ! output_daily_cohorts(idx_daily_start:idx_daily_end,:, 9)  = dble(out_biosphere%daily_cohorts(:,:)%LAI)
-      ! output_daily_cohorts(idx_daily_start:idx_daily_end,:, 10) = dble(out_biosphere%daily_cohorts(:,:)%gpp)
-      ! output_daily_cohorts(idx_daily_start:idx_daily_end,:, 11) = dble(out_biosphere%daily_cohorts(:,:)%resp)
-      ! output_daily_cohorts(idx_daily_start:idx_daily_end,:, 12) = dble(out_biosphere%daily_cohorts(:,:)%transp)
-      ! output_daily_cohorts(idx_daily_start:idx_daily_end,:, 13) = dble(out_biosphere%daily_cohorts(:,:)%NPPleaf)
-      ! output_daily_cohorts(idx_daily_start:idx_daily_end,:, 14) = dble(out_biosphere%daily_cohorts(:,:)%NPProot)
-      ! output_daily_cohorts(idx_daily_start:idx_daily_end,:, 15) = dble(out_biosphere%daily_cohorts(:,:)%NPPwood)    
-      ! output_daily_cohorts(idx_daily_start:idx_daily_end,:, 16) = dble(out_biosphere%daily_cohorts(:,:)%NSC)
-      ! output_daily_cohorts(idx_daily_start:idx_daily_end,:, 17) = dble(out_biosphere%daily_cohorts(:,:)%seedC)
-      ! output_daily_cohorts(idx_daily_start:idx_daily_end,:, 18) = dble(out_biosphere%daily_cohorts(:,:)%leafC)
-      ! output_daily_cohorts(idx_daily_start:idx_daily_end,:, 19) = dble(out_biosphere%daily_cohorts(:,:)%rootC)
-      ! output_daily_cohorts(idx_daily_start:idx_daily_end,:, 20) = dble(out_biosphere%daily_cohorts(:,:)%SW_C)
-      ! output_daily_cohorts(idx_daily_start:idx_daily_end,:, 21) = dble(out_biosphere%daily_cohorts(:,:)%HW_C)
-      ! output_daily_cohorts(idx_daily_start:idx_daily_end,:, 22) = dble(out_biosphere%daily_cohorts(:,:)%NSN)
-      ! output_daily_cohorts(idx_daily_start:idx_daily_end,:, 23) = dble(out_biosphere%daily_cohorts(:,:)%seedN)
-      ! output_daily_cohorts(idx_daily_start:idx_daily_end,:, 24) = dble(out_biosphere%daily_cohorts(:,:)%leafN)
-      ! output_daily_cohorts(idx_daily_start:idx_daily_end,:, 25) = dble(out_biosphere%daily_cohorts(:,:)%rootN)
-      ! output_daily_cohorts(idx_daily_start:idx_daily_end,:, 26) = dble(out_biosphere%daily_cohorts(:,:)%SW_N)
-      ! output_daily_cohorts(idx_daily_start:idx_daily_end,:, 27) = dble(out_biosphere%daily_cohorts(:,:)%HW_N)
-      ! xxxxxxxx
-
-      ! print*, 'out_biosphere%daily_cohorts', out_biosphere%daily_cohorts(1:2,6)
-      ! print*,'c',output_daily_cohorts(1:2,2,2)
-=======
-      ! ! ----------------------------------------------------------------
-      ! ! Output out_daily_cohorts (without subroutine)
       ! ----------------------------------------------------------------
-      ! print*, "size daily_cohorts      ", size(out_biosphere%daily_cohorts(:,:))
-      ! print*, "size output_dailycohorts", size(output_daily_cohorts(idx_daily_start:idx_daily_end,:,:))
-      ! print*, "shape daily_cohorts       ", shape(out_biosphere%daily_cohorts(:,:))
-      ! print*, "shape output_daily_cohorts", shape(output_daily_cohorts(idx_daily_start:idx_daily_end,:,:))
-      ! call populate_outarray_daily_cohorts( out_biosphere%daily_cohorts(:,:), output_daily_cohorts(idx_daily_start:idx_daily_end,:,:) )
-
+      ! Output out_daily_cohorts (without subroutine)
+      ! ----------------------------------------------------------------
       output_daily_cohorts_year(idx_daily_start:idx_daily_end,:)    = dble(out_biosphere%daily_cohorts(:,:)%year)
       output_daily_cohorts_doy(idx_daily_start:idx_daily_end,:)     = dble(out_biosphere%daily_cohorts(:,:)%doy)
       output_daily_cohorts_hour(idx_daily_start:idx_daily_end,:)    = dble(out_biosphere%daily_cohorts(:,:)%hour)
@@ -708,30 +655,15 @@
       output_daily_cohorts_rootN(idx_daily_start:idx_daily_end,:)   = dble(out_biosphere%daily_cohorts(:,:)%rootN)
       output_daily_cohorts_SW_N(idx_daily_start:idx_daily_end,:)    = dble(out_biosphere%daily_cohorts(:,:)%SW_N)
       output_daily_cohorts_HW_N(idx_daily_start:idx_daily_end,:)    = dble(out_biosphere%daily_cohorts(:,:)%HW_N)
->>>>>>> c7458755
 
       !----------------------------------------------------------------
       ! Output out_annual_tile
       !----------------------------------------------------------------
       call populate_outarray_annual_tile( out_biosphere%annual_tile, output_annual_tile(yr,:) )
 
-<<<<<<< HEAD
-      !----------------------------------------------------------------
-      ! Output output_annual_cohorts
-      !----------------------------------------------------------------
-      print*, "size annual cohorts", size(out_biosphere%annual_cohorts(:)), size(output_annual_cohorts(yr,:,:))
-
-      ! call populate_outarray_annual_cohorts( out_biosphere%annual_cohorts(:), output_annual_cohorts(yr,:,:) )
-      ! print*, 'out_biosphere%annual_cohorts', out_biosphere%annual_cohorts(1)
-      ! print*, 'output_annual_cohorts', output_annual_cohorts(1:2,2,1)
-
-=======
-      ! ! ----------------------------------------------------------------
-      ! ! Output output_annual_cohorts (without subroutine)
-      ! ! ----------------------------------------------------------------
-      ! print*, "size annual cohorts", size(out_biosphere%annual_cohorts(:)), size(output_annual_cohorts(yr,:,:))
-      ! call populate_outarray_annual_cohorts( out_biosphere%annual_cohorts(:), output_annual_cohorts(yr,:) )
-    
+      ! ----------------------------------------------------------------
+      ! Output output_annual_cohorts (without subroutine)
+      ! ----------------------------------------------------------------
       output_annual_cohorts_year(yr, :)    = dble(out_biosphere%annual_cohorts(:)%year)
       output_annual_cohorts_cID(yr, :)     = dble(out_biosphere%annual_cohorts(:)%cID)
       output_annual_cohorts_PFT(yr, :)     = dble(out_biosphere%annual_cohorts(:)%PFT)
@@ -756,7 +688,6 @@
       output_annual_cohorts_N_fix(yr, :)   = dble(out_biosphere%annual_cohorts(:)%N_fix)
       output_annual_cohorts_maxLAI(yr, :)  = dble(out_biosphere%annual_cohorts(:)%maxLAI)
       
->>>>>>> c7458755
     enddo
 
     deallocate(myinterface%climate)
@@ -764,11 +695,9 @@
  
   end subroutine lm3ppa_f
 
-<<<<<<< HEAD
-=======
-!! Subroutines described for outputs: hourly, daily_tile and annual_tile 
->>>>>>> c7458755
-
+  !////////////////////////////////////////////////////////////////
+  ! Populates hourly tile-level output array passed back to C and R.
+  !----------------------------------------------------------------
   subroutine populate_outarray_hourly_tile( hourly_tile, out_hourly_tile ) !, idx_daily_start, idx_daily_end
 
     use, intrinsic :: iso_fortran_env, dp=>real64, sp=>real32, in=>int32
@@ -797,6 +726,10 @@
 
   end subroutine populate_outarray_hourly_tile
 
+
+  !////////////////////////////////////////////////////////////////
+  ! Populates daily tile-level output array passed back to C and R.
+  !----------------------------------------------------------------
   subroutine populate_outarray_daily_tile( daily_tile, out_daily_tile ) !, idx_daily_start, idx_daily_end
 
     use, intrinsic :: iso_fortran_env, dp=>real64, sp=>real32, in=>int32
@@ -846,51 +779,9 @@
   end subroutine populate_outarray_daily_tile
 
 
-  ! subroutine populate_outarray_daily_cohorts( daily_cohorts, out_daily_cohorts_year ) 
-
-  !   use, intrinsic :: iso_fortran_env, dp=>real64, sp=>real32, in=>int32
-  !   use md_interface_lm3ppa, only: outtype_daily_cohorts
-  !   use md_params_core_lm3ppa
-
-  !   ! arguments
-  !   type(outtype_daily_cohorts), dimension(ndayyear, out_max_cohorts), intent(in) :: daily_cohorts
-  !   real(kind=dp), dimension(ndayyear, out_max_cohorts, nvars_daily_cohorts), intent(inout) :: out_daily_cohorts_year
-
-  !   ! print* ,'shape(dble(daily_cohorts(:,:)%year) )', shape(dble(daily_cohorts(:,:)%year) )
-  !   ! print*,'shape(out_daily_cohorts(:,:, 1) )     ', shape(out_daily_cohorts(1:365,1:20, 1) )
-  !   ! print*,'shape(out_daily_cohorts(:,:, 1) )     ', shape(out_daily_cohorts)
-
-  !   ! out_daily_cohorts(:,:,1)  = dble(daily_cohorts(:,:)%year)
-  !   ! out_daily_cohorts(:,:, 2)  = dble(daily_cohorts(:,:)%doy)
-  !   ! out_daily_cohorts(:,:, 3)  = dble(daily_cohorts(:,:)%hour)
-  !   ! out_daily_cohorts(:,:, 4)  = dble(daily_cohorts(:,:)%cID)
-  !   ! out_daily_cohorts(:,:, 5)  = dble(daily_cohorts(:,:)%PFT)
-  !   ! out_daily_cohorts(:,:, 6)  = dble(daily_cohorts(:,:)%layer)
-  !   ! out_daily_cohorts(:,:, 7)  = dble(daily_cohorts(:,:)%density)
-  !   ! out_daily_cohorts(:,:, 8)  = dble(daily_cohorts(:,:)%f_layer)
-  !   ! out_daily_cohorts(:,:, 9)  = dble(daily_cohorts(:,:)%LAI)
-  !   ! out_daily_cohorts(:,:, 10) = dble(daily_cohorts(:,:)%gpp)
-  !   ! out_daily_cohorts(:,:, 11) = dble(daily_cohorts(:,:)%resp)
-  !   ! out_daily_cohorts(:,:, 12) = dble(daily_cohorts(:,:)%transp)
-  !   ! out_daily_cohorts(:,:, 13) = dble(daily_cohorts(:,:)%NPPleaf)
-  !   ! out_daily_cohorts(:,:, 14) = dble(daily_cohorts(:,:)%NPProot)
-  !   ! out_daily_cohorts(:,:, 15) = dble(daily_cohorts(:,:)%NPPwood)    
-  !   ! out_daily_cohorts(:,:, 16) = dble(daily_cohorts(:,:)%NSC)
-  !   ! out_daily_cohorts(:,:, 17) = dble(daily_cohorts(:,:)%seedC)
-  !   ! out_daily_cohorts(:,:, 18) = dble(daily_cohorts(:,:)%leafC)
-  !   ! out_daily_cohorts(:,:, 19) = dble(daily_cohorts(:,:)%rootC)
-  !   ! out_daily_cohorts(:,:, 20) = dble(daily_cohorts(:,:)%SW_C)
-  !   ! out_daily_cohorts(:,:, 21) = dble(daily_cohorts(:,:)%HW_C)
-  !   ! out_daily_cohorts(:,:, 22) = dble(daily_cohorts(:,:)%NSN)
-  !   ! out_daily_cohorts(:,:, 23) = dble(daily_cohorts(:,:)%seedN)
-  !   ! out_daily_cohorts(:,:, 24) = dble(daily_cohorts(:,:)%leafN)
-  !   ! out_daily_cohorts(:,:, 25) = dble(daily_cohorts(:,:)%rootN)
-  !   ! out_daily_cohorts(:,:, 26) = dble(daily_cohorts(:,:)%SW_N)
-  !   ! out_daily_cohorts(:,:, 27) = dble(daily_cohorts(:,:)%HW_N)
-
-  ! end subroutine populate_outarray_daily_cohorts
-
-
+  !////////////////////////////////////////////////////////////////
+  ! Populates annual output tile-level array passed back to C and R.
+  !----------------------------------------------------------------
   subroutine populate_outarray_annual_tile( annual_tile, out_annual_tile )
 
     use, intrinsic :: iso_fortran_env, dp=>real64, sp=>real32, in=>int32
@@ -948,43 +839,4 @@
 
   end subroutine populate_outarray_annual_tile
 
-
-  ! subroutine populate_outarray_annual_cohorts( annual_cohorts, out_annual_cohorts ) 
-
-  !   use, intrinsic :: iso_fortran_env, dp=>real64, sp=>real32, in=>int32
-  !   use md_interface_lm3ppa, only: outtype_annual_cohorts
-  !   use md_params_core_lm3ppa
-
-  !   ! arguments
-  !   type(outtype_annual_cohorts), dimension(out_max_cohorts), intent(in) :: annual_cohorts
-  !   real(kind=dp), dimension(out_max_cohorts,nvars_annual_cohorts), intent(inout) :: out_annual_cohorts    
-
-  !   out_annual_cohorts(:, 1)  = dble(annual_cohorts(:)%year)
-  !   out_annual_cohorts(:, 2)  = dble(annual_cohorts(:)%cID)
-  !   out_annual_cohorts(:, 3)  = dble(annual_cohorts(:)%PFT)
-  !   out_annual_cohorts(:, 4)  = dble(annual_cohorts(:)%layer)
-  !   out_annual_cohorts(:, 5)  = dble(annual_cohorts(:)%density)
-  !   out_annual_cohorts(:, 6)  = dble(annual_cohorts(:)%f_layer)
-  !   out_annual_cohorts(:, 7)  = dble(annual_cohorts(:)%dDBH)
-  !   out_annual_cohorts(:, 8)  = dble(annual_cohorts(:)%dbh)
-  !   out_annual_cohorts(:, 9)  = dble(annual_cohorts(:)%height)
-  !   out_annual_cohorts(:, 10) = dble(annual_cohorts(:)%Acrown)
-  !   out_annual_cohorts(:, 11) = dble(annual_cohorts(:)%wood)
-  !   out_annual_cohorts(:, 12) = dble(annual_cohorts(:)%nsc)
-  !   out_annual_cohorts(:, 13) = dble(annual_cohorts(:)%NSN)
-  !   out_annual_cohorts(:, 14) = dble(annual_cohorts(:)%NPPtr)
-  !   out_annual_cohorts(:, 15) = dble(annual_cohorts(:)%seed)
-  !   out_annual_cohorts(:, 16) = dble(annual_cohorts(:)%NPPL)
-  !   out_annual_cohorts(:, 17) = dble(annual_cohorts(:)%NPPR)
-  !   out_annual_cohorts(:, 18) = dble(annual_cohorts(:)%NPPW)
-  !   out_annual_cohorts(:, 19) = dble(annual_cohorts(:)%GPP)
-  !   out_annual_cohorts(:, 20) = dble(annual_cohorts(:)%NPP)
-  !   out_annual_cohorts(:, 21) = dble(annual_cohorts(:)%N_uptk)
-  !   out_annual_cohorts(:, 22) = dble(annual_cohorts(:)%N_fix)
-  !   out_annual_cohorts(:, 23) = dble(annual_cohorts(:)%maxLAI)
-
-  ! end subroutine populate_outarray_annual_cohorts
-
-  !end subroutine lm3ppa_f
-
 end module sofun_r_mod