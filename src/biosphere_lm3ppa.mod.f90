module md_biosphere_lm3ppa
  
  use datatypes
  use md_vegetation_lm3ppa
  use md_soil_lm3ppa
  use md_params_core
  
  implicit none
  private
  public biosphere_annual

  type(vegn_tile_type),  pointer :: vegn   
  ! type(soil_tile_type),  pointer :: soil
  ! type(cohort_type),     pointer :: cx, cc

contains

  subroutine biosphere_annual(out_biosphere)
    !////////////////////////////////////////////////////////////////
    ! function BIOSPHERE_annual calculates net ecosystem exchange (nee)
    ! in response to environmental boundary conditions (atmospheric 
    ! CO2, temperature, Nitrogen deposition. This SR "replaces" 
    ! LPJ, also formulated as subroutine.
    ! Copyright (C) 2015, see LICENSE, Benjamin David Stocker
    ! contact: b.stocker@imperial.ac.uk
    !----------------------------------------------------------------
    use md_interface_lm3ppa, only: myinterface, outtype_biosphere  
    use md_gpp_lm3ppa, only: getpar_modl_gpp

    ! return variable
    type(outtype_biosphere) :: out_biosphere

    ! ! local variables
    integer :: dm, moy, doy
    logical, save :: init = .true.   ! is true only on the first day of the simulation 
    logical, parameter :: verbose = .false.       ! change by hand for debugging etc.

    !----------------------------------------------------------------
    ! Biome-E stuff
    !----------------------------------------------------------------
    integer, parameter :: rand_seed = 86456
    integer, parameter :: totalyears = 10
    integer, parameter :: nCohorts = 1
    real    :: tsoil, soil_theta
    integer :: year0
    integer :: i
    integer :: idata
    integer, save :: simu_steps !, datalines
    integer, save :: iyears
    integer, save :: idays
    integer, save :: idoy

    !----------------------------------------------------------------
    ! INITIALISATIONS
    !----------------------------------------------------------------
    if (myinterface%steering%init) then ! is true for the first year

      ! Parameter initialization: Initialize PFT parameters
      call initialize_PFT_data()

      ! Initialize vegetation tile and plant cohorts
      allocate( vegn )
      call initialize_vegn_tile( vegn, nCohorts)
      
      ! Sort and relayer cohorts
      call relayer_cohorts( vegn )

      ! initialise outputs 
      call Zero_diagnostics( vegn )

      ! module-specific parameter specification
      call getpar_modl_gpp()

      year0  = myinterface%climate(1)%year  ! forcingData(1)%year

      iyears = 1
      idoy   = 0
      idays  = 0

    endif

    simu_steps = 0

    !----------------------------------------------------------------
    ! LOOP THROUGH MONTHS
    !----------------------------------------------------------------
    doy = 0
    monthloop: do moy=1,nmonth

      !----------------------------------------------------------------
      ! LOOP THROUGH DAYS
      !----------------------------------------------------------------
      dayloop: do dm=1,ndaymonth(moy)
        
        doy = doy + 1
        idoy = idoy + 1

         print*,'----------------------'
         print*,'YEAR, DOY ', myinterface%steering%year, doy
         print*,'----------------------'

        !----------------------------------------------------------------
        ! FAST TIME STEP
        !----------------------------------------------------------------
        ! get daily mean temperature from hourly/half-hourly data
        vegn%Tc_daily = 0.0
        tsoil         = 0.0
        fastloop: do i=1,myinterface%steps_per_day

          idata = simu_steps + 1
          year0 =  myinterface%climate(idata)%year  ! Current year
          vegn%Tc_daily = vegn%Tc_daily + myinterface%climate(idata)%Tair

          tsoil         = myinterface%climate(idata)%tsoil
          simu_steps    = simu_steps + 1

          !----------------------------------------------------------------
          ! Sub-daily time step at resolution given by forcing (can be 1 = daily)
          !----------------------------------------------------------------
          call vegn_CNW_budget( vegn, myinterface%climate(idata), init )
         
          call hourly_diagnostics( vegn, myinterface%climate(idata), iyears, idoy, i , out_biosphere%hourly_tile(idata))
         
          init = .false.
         
          ! call getout_hourly( vegn, myinterface%climate(idata), iyears, idoy, i, out_biosphere%hourly_tile(idata) )

        enddo fastloop ! hourly or half-hourly
        
        !-------------------------------------------------
        ! Daily calls after fast loop
        !-------------------------------------------------
        vegn%Tc_daily = vegn%Tc_daily/myinterface%steps_per_day
        tsoil         = tsoil/myinterface%steps_per_day
        soil_theta    = vegn%thetaS

        ! sum over fast time steps and cohorts
        call daily_diagnostics( vegn, iyears, idoy, out_biosphere%daily_cohorts(doy,:), out_biosphere%daily_tile(doy)  )
        ! print*,'1. vegn%annualGPP ', vegn%annualGPP
        
        ! Determine start and end of season and maximum leaf (root) mass
        call vegn_phenology( vegn )
        
        ! Produce new biomass from 'carbon_gain' (is zero afterwards) and continous biomass turnover
        call vegn_growth_EW( vegn )
        
        ! get daily outputs
        ! call getout_daily( vegn, iyears, idoy, out_biosphere%daily_cohorts(doy,:), out_biosphere%daily_tile(doy) )

      end do dayloop

    end do monthloop

    !----------------------------------------------------------------
    ! Annual calls
    !----------------------------------------------------------------
    idoy = 0

    ! print*,'sim. year  ', iyears
    ! print*,'real year: ', year0
    ! print*,'sim. year 2 ', myinterface%steering%year

    if ( myinterface%params_siml%update_annualLAImax ) call vegn_annualLAImax_update( vegn )
    
    !---------------------------------------------
    ! Get annual diagnostics and outputs in once. 
    ! Needs to be called here 
    ! because mortality and reproduction re-organize
    ! cohorts again and we want annual output and daily
    ! output to be consistent with cohort identities.
    !---------------------------------------------
<<<<<<< HEAD
    ! print*,'A: vegn%cohorts(:)%nindivs', vegn%cohorts(:)%nindivs
=======
    !print*,'A: vegn%cohorts(:)%nindivs', vegn%cohorts(:)%nindivs
>>>>>>> 9b5ee73d
    call annual_diagnostics( vegn, iyears, out_biosphere%annual_cohorts(:), out_biosphere%annual_tile )

    !---------------------------------------------
    ! Reproduction and mortality
    !---------------------------------------------        
    ! Kill all individuals in a cohort if NSC falls below critical point
<<<<<<< HEAD
    ! print*,'B: vegn%cohorts(:)%nindivs', vegn%cohorts(:)%nindivs 
=======
    !print*,'B: vegn%cohorts(:)%nindivs', vegn%cohorts(:)%nindivs 
>>>>>>> 9b5ee73d
    call vegn_annual_starvation( vegn )
    
    ! Natural mortality (reducing number of individuals 'nindivs')
    ! (~Eq. 2 in Weng et al., 2015 BG)
<<<<<<< HEAD
    ! print*,'C: vegn%cohorts(:)%nindivs', vegn%cohorts(:)%nindivs
    call vegn_nat_mortality( vegn )
    
    ! seed C and germination probability (~Eq. 1 in Weng et al., 2015 BG)
    ! print*,'D: vegn%cohorts(:)%nindivs', vegn%cohorts(:)%nindivs
=======
    !print*,'C: vegn%cohorts(:)%nindivs', vegn%cohorts(:)%nindivs
    call vegn_nat_mortality( vegn )
    
    ! seed C and germination probability (~Eq. 1 in Weng et al., 2015 BG)
    !print*,'D: vegn%cohorts(:)%nindivs', vegn%cohorts(:)%nindivs
>>>>>>> 9b5ee73d
    call vegn_reproduction( vegn )
    
    !---------------------------------------------
    ! Re-organize cohorts
    !---------------------------------------------
<<<<<<< HEAD
    ! print*,'E: vegn%cohorts(:)%nindivs', vegn%cohorts(:)%nindivs
    call kill_lowdensity_cohorts( vegn )
    
    ! print*,'F: vegn%cohorts(:)%nindivs', vegn%cohorts(:)%nindivs
    call relayer_cohorts( vegn )
    
    ! print*,'G: vegn%cohorts(:)%nindivs', vegn%cohorts(:)%nindivs
=======
    !print*,'E: vegn%cohorts(:)%nindivs', vegn%cohorts(:)%nindivs
    call kill_lowdensity_cohorts( vegn )
    
    !print*,'F: vegn%cohorts(:)%nindivs', vegn%cohorts(:)%nindivs
    call relayer_cohorts( vegn )
    
    !print*,'G: vegn%cohorts(:)%nindivs', vegn%cohorts(:)%nindivs
>>>>>>> 9b5ee73d
    call vegn_mergecohorts( vegn )

    ! call getout_annual( vegn, iyears, out_biosphere%annual_cohorts(:), out_biosphere%annual_tile)

    !---------------------------------------------
    ! Set annual variables zero
    !---------------------------------------------
<<<<<<< HEAD
    ! print*,'H: vegn%cohorts(:)%nindivs', vegn%cohorts(:)%nindivs
    call Zero_diagnostics( vegn )
    ! print*,'I: vegn%cohorts(:)%nindivs', vegn%cohorts(:)%nindivs
=======
    !print*,'H: vegn%cohorts(:)%nindivs', vegn%cohorts(:)%nindivs
    call Zero_diagnostics( vegn )
    !print*,'I: vegn%cohorts(:)%nindivs', vegn%cohorts(:)%nindivs
>>>>>>> 9b5ee73d

    ! update the years of model run
    iyears = iyears + 1

    ! stop after year 44 for fixed cut-out
    if (iyears == 45) then
      stop
    end if

    if (myinterface%steering%finalize) then
      !----------------------------------------------------------------
      ! Finazlize run: deallocating memory
      !----------------------------------------------------------------
      deallocate(vegn)

    end if

<<<<<<< HEAD
    ! print*,'Done with biosphere for this year. Guete Rutsch!'
=======
    !print*,'Done with biosphere for this year. Guete Rutsch!'
>>>>>>> 9b5ee73d

  end subroutine biosphere_annual

end module md_biosphere_lm3ppa<|MERGE_RESOLUTION|>--- conflicted
+++ resolved
@@ -169,53 +169,31 @@
     ! cohorts again and we want annual output and daily
     ! output to be consistent with cohort identities.
     !---------------------------------------------
-<<<<<<< HEAD
-    ! print*,'A: vegn%cohorts(:)%nindivs', vegn%cohorts(:)%nindivs
-=======
+
     !print*,'A: vegn%cohorts(:)%nindivs', vegn%cohorts(:)%nindivs
->>>>>>> 9b5ee73d
     call annual_diagnostics( vegn, iyears, out_biosphere%annual_cohorts(:), out_biosphere%annual_tile )
 
     !---------------------------------------------
     ! Reproduction and mortality
     !---------------------------------------------        
     ! Kill all individuals in a cohort if NSC falls below critical point
-<<<<<<< HEAD
     ! print*,'B: vegn%cohorts(:)%nindivs', vegn%cohorts(:)%nindivs 
-=======
-    !print*,'B: vegn%cohorts(:)%nindivs', vegn%cohorts(:)%nindivs 
->>>>>>> 9b5ee73d
     call vegn_annual_starvation( vegn )
     
     ! Natural mortality (reducing number of individuals 'nindivs')
     ! (~Eq. 2 in Weng et al., 2015 BG)
-<<<<<<< HEAD
-    ! print*,'C: vegn%cohorts(:)%nindivs', vegn%cohorts(:)%nindivs
-    call vegn_nat_mortality( vegn )
-    
-    ! seed C and germination probability (~Eq. 1 in Weng et al., 2015 BG)
-    ! print*,'D: vegn%cohorts(:)%nindivs', vegn%cohorts(:)%nindivs
-=======
+
     !print*,'C: vegn%cohorts(:)%nindivs', vegn%cohorts(:)%nindivs
     call vegn_nat_mortality( vegn )
     
     ! seed C and germination probability (~Eq. 1 in Weng et al., 2015 BG)
     !print*,'D: vegn%cohorts(:)%nindivs', vegn%cohorts(:)%nindivs
->>>>>>> 9b5ee73d
     call vegn_reproduction( vegn )
     
     !---------------------------------------------
     ! Re-organize cohorts
     !---------------------------------------------
-<<<<<<< HEAD
-    ! print*,'E: vegn%cohorts(:)%nindivs', vegn%cohorts(:)%nindivs
-    call kill_lowdensity_cohorts( vegn )
-    
-    ! print*,'F: vegn%cohorts(:)%nindivs', vegn%cohorts(:)%nindivs
-    call relayer_cohorts( vegn )
-    
-    ! print*,'G: vegn%cohorts(:)%nindivs', vegn%cohorts(:)%nindivs
-=======
+
     !print*,'E: vegn%cohorts(:)%nindivs', vegn%cohorts(:)%nindivs
     call kill_lowdensity_cohorts( vegn )
     
@@ -223,7 +201,6 @@
     call relayer_cohorts( vegn )
     
     !print*,'G: vegn%cohorts(:)%nindivs', vegn%cohorts(:)%nindivs
->>>>>>> 9b5ee73d
     call vegn_mergecohorts( vegn )
 
     ! call getout_annual( vegn, iyears, out_biosphere%annual_cohorts(:), out_biosphere%annual_tile)
@@ -231,15 +208,10 @@
     !---------------------------------------------
     ! Set annual variables zero
     !---------------------------------------------
-<<<<<<< HEAD
-    ! print*,'H: vegn%cohorts(:)%nindivs', vegn%cohorts(:)%nindivs
-    call Zero_diagnostics( vegn )
-    ! print*,'I: vegn%cohorts(:)%nindivs', vegn%cohorts(:)%nindivs
-=======
+
     !print*,'H: vegn%cohorts(:)%nindivs', vegn%cohorts(:)%nindivs
     call Zero_diagnostics( vegn )
     !print*,'I: vegn%cohorts(:)%nindivs', vegn%cohorts(:)%nindivs
->>>>>>> 9b5ee73d
 
     ! update the years of model run
     iyears = iyears + 1
@@ -256,12 +228,9 @@
       deallocate(vegn)
 
     end if
-
-<<<<<<< HEAD
+    
     ! print*,'Done with biosphere for this year. Guete Rutsch!'
-=======
-    !print*,'Done with biosphere for this year. Guete Rutsch!'
->>>>>>> 9b5ee73d
+
 
   end subroutine biosphere_annual
 
