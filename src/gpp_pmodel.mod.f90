module md_gpp_pmodel
  !////////////////////////////////////////////////////////////////
  ! P-MODEL MODULE
  ! 
  ! Contains P-model functions for calculating ci, vcmax, and light
  ! use efficiency (LUE) as a function of ambient conditions (temperature,
  ! vapour pressure difference, CO2, and elevation), following 
  ! Prentice et al., 2014, and Wang et al., 2017. This is implemented
  ! by function pmodel().
  ! 
  ! Outputs of pmodel() can used within a LUE model to calculate gross 
  ! primary production by multiplying with aborbed light. This is 
  ! implemented by function calc_dgpp().
  !
  ! High-level wrapper functions and subroutines (getlue(), and 
  ! gpp()) are provided for use within SOFN.
  !
  ! An empirical soil moisture stress function is implemented 
  ! following Stocker et al., 2018.
  !
  ! Note that getpar_modl_gpp() must be invoked prior to first
  ! call of any other function/subroutine. An example is given 
  ! by demo_pmodel.f90.
  !
  ! Copyright (C) 2015, see LICENSE, Benjamin Stocker
  ! Written by Benjamin Stocker, partly based on Python code by
  ! Tyler Davis.
  !----------------------------------------------------------------
  ! load core parameters
  use md_params_core, only: nmonth, npft, nlu, c_molmass, h2o_molmass, maxgrid, ndayyear, kTkelvin, dummy
  use md_tile_pmodel, only: tile_type, tile_fluxes_type
  use md_interface_pmodel, only: myinterface
  use md_forcing_pmodel, only: climate_type, vegcover_type
  use md_plant_pmodel, only: params_pft_plant

  implicit none

  private
  public params_pft_gpp, getpar_modl_gpp, gpp, &
    calc_ftemp_kphio, calc_dgpp, calc_drd
    
  !-----------------------------------------------------------------------
  ! Uncertain (unknown) parameters. Runtime read-in
  !-----------------------------------------------------------------------
  type paramstype_gpp
    real :: beta         ! Unit cost of carboxylation (dimensionless)
    real :: soilm_par_a
    real :: soilm_par_b
    real :: rd_to_vcmax  ! Ratio of Rdark to Vcmax25, number from Atkin et al., 2015 for C3 herbaceous
    real :: tau_acclim   ! acclimation time scale of photosynthesis (d)
  end type paramstype_gpp

  type(paramstype_gpp) :: params_gpp

  ! PFT-DEPENDENT PARAMETERS
  type pftparamstype_gpp
    real :: kphio        ! quantum efficiency (Long et al., 1993)  
  end type pftparamstype_gpp

  type(pftparamstype_gpp), dimension(npft) :: params_pft_gpp

  !----------------------------------------------------------------
  ! Module-specific state variables
  !----------------------------------------------------------------
  real, dimension(npft) :: dassim           ! daily leaf-level assimilation rate (per unit leaf area) [gC/m2/d]

contains

  subroutine gpp( tile, tile_fluxes, co2, climate, vegcover, do_soilmstress, do_tempstress, init)
    !//////////////////////////////////////////////////////////////////
    ! Wrapper function to call to P-model. 
    ! Calculates meteorological conditions with memory based on daily
    ! varying variables.
    ! Calculates soil moisture and temperature stress functions.
    ! Calls P-model.
    !------------------------------------------------------------------
    use md_sofunutils, only: dampen_variability
    use md_photosynth, only: pmodel, outtype_pmodel

    ! arguments
    type(tile_type), dimension(nlu), intent(inout) :: tile
    type(tile_fluxes_type), dimension(nlu), intent(inout) :: tile_fluxes
    real, intent(in)    :: co2                               ! atmospheric CO2 (ppm)
    type(climate_type)  :: climate
    type(vegcover_type) :: vegcover
    logical, intent(in) :: do_soilmstress                    ! whether empirical soil miosture stress function is applied to GPP
    logical, intent(in) :: do_tempstress                     ! whether empirical temperature stress function is applied to GPP
    logical, intent(in) :: init                              ! is true on the very first simulation day (first subroutine call of each gridcell)

    ! local variables
    type( outtype_pmodel ) :: out_pmodel                     ! list of P-model output variables
    integer    :: pft
    integer    :: lu
    real       :: iabs
    real       :: soilmstress
    real       :: ftemp_kphio
    real       :: tk

    real, save :: co2_memory
    real, save :: vpd_memory
    real, save :: temp_memory
    real, save :: patm_memory

    ! ! xxx test
    ! real :: a_c, a_j, a_returned, fact_jmaxlim

    !----------------------------------------------------------------
    ! Calculate environmental conditions with memory, time scale 
    ! relevant for Rubisco turnover
    !----------------------------------------------------------------
    if (init) then
      co2_memory  = co2
      temp_memory = climate%dtemp
      vpd_memory  = climate%dvpd
      patm_memory = climate%dpatm
    end if 

    co2_memory  = dampen_variability( co2,            params_gpp%tau_acclim, co2_memory )
    temp_memory = dampen_variability( climate%dtemp,  params_gpp%tau_acclim, temp_memory )
    vpd_memory  = dampen_variability( climate%dvpd,   params_gpp%tau_acclim, vpd_memory )
    patm_memory = dampen_variability( climate%dpatm,  params_gpp%tau_acclim, patm_memory )

    tk = climate%dtemp + kTkelvin

    if ( tile_fluxes(1)%canopy%dayl > 0.0 .and. climate%dtemp > -5.0 ) then
      !----------------------------------------------------------------
      ! P-model call for C3 plants to get a list of variables that are 
      ! acclimated to slowly varying conditions
      !----------------------------------------------------------------
      do pft=1,npft
        out_pmodel = pmodel( &
                            fapar          = tile(1)%canopy%fapar, &
                            ppfd           = climate%dppfd, &
                            co2            = co2_memory, &
                            tc             = temp_memory, &
                            vpd            = vpd_memory, &
                            patm           = patm_memory, &
                            c4             = params_pft_plant(pft)%c4, &
                            method_optci   = "prentice14", &
                            method_jmaxlim = "wang17", &
                            kphio          = params_pft_gpp(pft)%kphio, &
                            beta           = params_gpp%beta, &
                            rd_to_vcmax    = params_gpp%rd_to_vcmax &
                            )

        ! simple:
        lu = 1

        !----------------------------------------------------------------
<<<<<<< HEAD
        ! xxx try:
        tile(lu)%plant(pft)%fpc_grid = 0.5
        !----------------------------------------------------------------

=======
        ! This is required as long as rsofun-P-model does only single-PFT simulations
        tile(lu)%plant(pft)%fpc_grid = 1.0
        !----------------------------------------------------------------

        !----------------------------------------------------------------
        ! distribute PAR to PFTs according to fractional plant coverage
        !----------------------------------------------------------------
>>>>>>> e45f9b3b
        iabs = tile(lu)%canopy%fapar * climate%dppfd * tile(lu)%plant(pft)%fpc_grid

        !----------------------------------------------------------------
        ! Calculate soil moisture stress as a function of soil moisture, mean alpha and vegetation type (grass or not)
        !----------------------------------------------------------------
        if (do_soilmstress) then
          soilmstress = calc_soilmstress( tile(1)%soil%phy%wscal, 0.0, params_pft_plant(1)%grass )
        else
          soilmstress = 1.0
        end if    

        !----------------------------------------------------------------
        ! Include instantaneous temperature effect on quantum yield efficiency
        !----------------------------------------------------------------
        if (do_tempstress) then
          ftemp_kphio = calc_ftemp_kphio( climate%dtemp, params_pft_plant(pft)%c4 )
        else
          ftemp_kphio = 1.0
        end if

        !----------------------------------------------------------------
        ! GPP
        !----------------------------------------------------------------
        tile_fluxes(lu)%plant(pft)%dgpp = iabs * out_pmodel%lue * ftemp_kphio * soilmstress

        !----------------------------------------------------------------
        ! Dark respiration
        !----------------------------------------------------------------
        tile_fluxes(lu)%plant(pft)%drd = iabs * out_pmodel%rd_unitiabs * ftemp_kphio * soilmstress * c_molmass


        ! !----------------------------------------------------------------
        ! ! CALCULATE PREDICTED GPP FROM P-model output
        ! ! using instantaneous (daily) LAI, PPFD, Cramer-Prentice-alpha
        ! !----------------------------------------------------------------
        ! do pft=1,npft

        !   print*,'params_pft_plant(pft)%lu_category ', params_pft_plant(pft)%lu_category
        !   print*,'tile(lu)%plant(pft)%fpc_grid', tile(lu)%plant(pft)%fpc_grid
        !   print*,'tile_fluxes(lu)%canopy%dayl', tile_fluxes(lu)%canopy%dayl
        !   print*,'climate%dtemp', climate%dtemp

        !   ! land use category (gridcell tile)
        !   lu = params_pft_plant(pft)%lu_category
        !     !----------------------------------------------------------------
        !     ! Calculate soil moisture stress as a function of soil moisture, mean alpha and vegetation type (grass or not)
        !     !----------------------------------------------------------------
        !     print*,'tile(lu)%soil%phy%wscal ', tile(lu)%soil%phy%wscal
        !     print*,'params_pft_plant(pft)%grass ', params_pft_plant(pft)%grass
        !     print*,'do_soilmstress ', do_soilmstress
        !     if (do_soilmstress) then
        !       ! soilmstress = calc_soilmstress( tile(lu)%soil%phy%wscal, 0.0, params_pft_plant(pft)%grass )
        !       soilmstress = 1.0
        !     else
        !       soilmstress = 1.0
        !     end if

        !     !----------------------------------------------------------------
        !     ! Include instantaneous temperature effect on quantum yield efficiency
        !     !----------------------------------------------------------------
        !     if (do_tempstress) then
        !       ftemp_kphio = calc_ftemp_kphio( climate%dtemp )
        !     else
        !       ftemp_kphio = 1.0
        !     end if

        !     ! GPP
        !     tile_fluxes(lu)%canopy%dgpp = calc_dgpp( tile(lu)%canopy%fapar, tile(lu)%plant(pft)%fpc_grid, climate%dppfd, out_pmodel%lue, ftemp_kphio, soilmstress )

        !     !----------------------------------------------------------------
        !     ! xxx test
        !     !----------------------------------------------------------------
        !     ! light-limited assimilation rate
        !     fact_jmaxlim = 1.0 / sqrt(1.0 + (4.0 * params_pft_gpp(pft)%kphio * dfapar * dppfd / out_pmodel%jmax)**2)
        !     a_j = params_pft_gpp(pft)%kphio * dfapar * dppfd * (out_pmodel%ci - out_pmodel%gammastar)/(out_pmodel%ci + 2 * out_pmodel%gammastar) * fact_jmaxlim

        !     ! Rubisco-limited assimilation rate
        !     a_c = out_pmodel%vcmax * (out_pmodel%ci - out_pmodel%gammastar)/(out_pmodel%ci + out_pmodel%kmm)

        !     ! output from pmodel()
        !     a_returned = out_pmodel%gpp / c_molmass

        !     print*,'a_j, a_c, a_returned, dgpp : ', a_j, a_c, a_returned, dgpp / c_molmass
        !     !----------------------------------------------------------------

        !     ! transpiration
        !     ! dtransp(pft) = calc_dtransp( dfapar, plant(pft)%acrown, dppfd, out_pmodel%transp_unitiabs, ftemp_kphio, soilmstress )
        !     dtransp(pft) = calc_dtransp( dfapar, plant(pft)%acrown, dppfd, out_pmodel%transp_unitiabs, climate%dtemp )

        !     !----------------------------------------------------------------
        !     ! Dark respiration
        !     !----------------------------------------------------------------
        !     tile_fluxes(lu)%canopy%drd = calc_drd( vegcover%dfapar, tile(lu)%plant(pft)%fpc_grid, climate%dppfd, out_pmodel%rd_unitiabs, ftemp_kphio, soilmstress )

        !     !----------------------------------------------------------------
        !     ! Leaf-level assimilation rate
        !     !----------------------------------------------------------------
        !     tile_fluxes(lu)%canopy%assim = calc_dassim( tile_fluxes(lu)%canopy%dgpp, tile_fluxes(lu)%canopy%dayl )

        !     ! !----------------------------------------------------------------
        !     ! ! stomatal conductance
        !     ! !----------------------------------------------------------------
        !     ! print*,'3'
        !     ! tile_fluxes(lu)%canopy%dgs = calc_dgs( dassim(pft), climate%dvpd, out_pmodel%ca, out_pmodel%gammastar, out_pmodel%xi )

        !     ! ! print*,'set-point gs:' dassim * dgs_unitiabs

        !     ! !----------------------------------------------------------------
        !     ! ! canopy conductance
        !     ! !----------------------------------------------------------------
        !     ! print*,'4'
        !     ! tile(lu)%canopy%dgc = calc_g_canopy( tile_fluxes(lu)%canopy%dgs, tile(lu)%canopy%lai, tk )

        !     ! tile(lu)%plant%vcmax25 = out_pmodel%vcmax25

        !     ! print*,'dgs per unit day (not second) - should be equal to what gpp/(ca-ci) in pmodel(): ', dgs_unitiabs * gpp / c_molmass
        !     ! stop

        !     ! ! Canopy-level Vcmax (actually changes only monthly)
        !     ! dvcmax_canop(pft) = calc_vcmax_canop( dfapar, out_pmodel%vcmax_unitiabs, meanmppfd )

        !     ! ! Leaf-level Vcmax
        !     ! dvcmax_leaf(pft) = out_pmodel%vcmax_unitiabs * meanmppfd

        !   else  

        !     tile_fluxes(lu)%canopy%dgpp = 0.0
        !     tile_fluxes(lu)%canopy%drd  = 0.0

        !   end if 

        ! end do
      end do
    end if

  end subroutine gpp


  function calc_dgpp( fapar, fpc_grid, dppfd, lue, ftemp_kphio, soilmstress ) result( my_dgpp )
    !//////////////////////////////////////////////////////////////////
    ! Calculates daily GPP given mean daily light use efficiency following
    ! a simple light use efficie model approach.
    !------------------------------------------------------------------
    ! arguments
    real, intent(in) :: fapar       ! fraction of absorbed photosynthetically active radiation (unitless)
    real, intent(in) :: fpc_grid    ! foliar projective cover, used for dividing grid cell area (unitless)
    real, intent(in) :: dppfd       ! daily total photon flux density (mol m-2)
    real, intent(in) :: lue         ! light use efficiency (g CO2 mol-1)
    real, intent(in) :: ftemp_kphio  ! air temperature (deg C)
    real, intent(in) :: soilmstress ! soil moisture stress factor (unitless)

    ! function return variable
    real :: my_dgpp                 ! Daily total gross primary productivity (gC m-2 d-1)

    ! GPP is light use efficiency multiplied by absorbed light and soil moisture stress function
    my_dgpp = fapar * fpc_grid * dppfd * soilmstress * lue * ftemp_kphio

  end function calc_dgpp


  function calc_dassim( dgpp, daylength ) result( my_dassim )
    !//////////////////////////////////////////////////////////////////
    ! Calculates assimilation rate, mean over daylight hours.
    ! Use *_unitfapar to get something representative of top-of-canopy.
    !------------------------------------------------------------------
    ! arguments
    real, intent(in) :: dgpp            ! daily total GPP (g CO2 m-2 d-1)
    real, intent(in) :: daylength       ! day length (h)

    ! function return variable
    real :: my_dassim                   ! canopy mean assimilation rate, mean over daylight hours (mol CO2 m-2 s-1)

    ! Assimilation rate, average over daylight hours
    if (daylength>0.0) then
      my_dassim = dgpp / ( 60.0 * 60.0 * daylength * c_molmass )
    else
      my_dassim = 0.0
    end if

  end function calc_dassim


  function calc_dgs( dassim, vpd, ca, gammastar, xi ) result( dgs )
    !//////////////////////////////////////////////////////////////////
    ! Calculates leaf-level stomatal conductance to CO2.
    ! This uses instantaneous VPD and is therefore not calculated inside
    ! the P-model function. The slope parameter 'xi' is representative
    ! for the acclimated response.
    !------------------------------------------------------------------
    ! arguments
    real, intent(in) :: dassim          ! daily mean assimilation rate (mol CO2 m-2 s-1)
    real, intent(in) :: vpd             ! vapour pressure deficit (Pa)
    real, intent(in) :: ca              ! ambient CO2 partial pressure (Pa)
    real, intent(in) :: gammastar       ! CO2 compensation point (Pa)
    real, intent(in) :: xi              ! slope parameter of stomatal response derived from P-model optimality, corresponding to sqrt(beta*(K+gammastar)/(1.6*etastar)) (Pa)
    ! real, intent(in) :: dgs_unitiabs    ! stomatal conductance per unit absorbed light (mol CO2 Pa-1 m-2 s-1 / mol light)

    ! function return variable
    real :: dgs                         ! leaf-level stomatal conductance to H2O, mean over daylight hours ( mol CO2 Pa-1 m-2 s-1 )

    ! Leaf-level assimilation rate, average over daylight hours
    ! dgs = dassim * dgs_unitiabs
    dgs = (1.0 + xi / sqrt(vpd)) * dassim / (ca - gammastar)
    ! print*,'instantaneous gs: ', dgs 
    
  end function calc_dgs


  function calc_drd( fapar, fpc_grid, dppfd, rd_unitiabs, ftemp_kphio, soilmstress ) result( my_drd )
    !//////////////////////////////////////////////////////////////////
    ! Calculates daily total dark respiration (Rd) based on monthly mean 
    ! PPFD (assumes acclimation on a monthly time scale).
    ! Not described in Stocker et al., XXX.
    !------------------------------------------------------------------
    ! arguments
    real, intent(in) :: fapar           ! fraction of absorbed photosynthetically active radiation
    real, intent(in) :: fpc_grid        ! foliar projective cover
    real, intent(in) :: dppfd           ! daily total photon flux density (mol m-2)
    real, intent(in) :: rd_unitiabs
    real, intent(in) :: ftemp_kphio      ! this day's air temperature, deg C
    real, intent(in) :: soilmstress     ! soil moisture stress factor

    ! function return variable
    real :: my_drd

    ! Dark respiration takes place during night and day (24 hours)
    my_drd = fapar * fpc_grid * dppfd * soilmstress * rd_unitiabs * ftemp_kphio * c_molmass

  end function calc_drd


  function calc_dtransp( fapar, acrown, dppfd, transp_unitiabs, ftemp_kphio, soilmstress ) result( my_dtransp )
    !//////////////////////////////////////////////////////////////////
    ! Calculates daily transpiration. 
    ! Exploratory only.
    ! Not described in Stocker et al., XXX.
    !------------------------------------------------------------------
    ! arguments
    real, intent(in) :: fapar
    real, intent(in) :: acrown
    real, intent(in) :: dppfd              ! daily total photon flux density, mol m-2
    real, intent(in) :: transp_unitiabs
    real, intent(in) :: ftemp_kphio              ! this day's air temperature
    real, intent(in) :: soilmstress        ! soil moisture stress factor

    ! function return variable
    real :: my_dtransp

    ! GPP is light use efficiency multiplied by absorbed light and C-P-alpha
    my_dtransp = fapar * acrown * dppfd * soilmstress * transp_unitiabs * ftemp_kphio * h2o_molmass

  end function calc_dtransp


  function calc_vcmax_canop( fapar, vcmax_unitiabs, meanmppfd ) result( my_vcmax )
    !//////////////////////////////////////////////////////////////////
    ! Calculates canopy-level summed carboxylation capacity (Vcmax). To get
    ! value per unit leaf area, divide by LAI.
    ! Not described in Stocker et al., XXX.
    !------------------------------------------------------------------
    ! arguments
    real, intent(in) :: fapar
    real, intent(in) :: vcmax_unitiabs
    real, intent(in) :: meanmppfd

    ! function return variable
    real :: my_vcmax    ! canopy-level Vcmax [gCO2/m2-ground/s]

    ! Calculate leafy-scale Rubisco-N as a function of LAI and current LUE
    my_vcmax = fapar * meanmppfd * vcmax_unitiabs

  end function calc_vcmax_canop


  function calc_g_canopy( g_stomata, lai, tk ) result( g_canopy )
    !/////////////////////////////////////////////////////////////////////////
    ! Calculates canopy conductance, proportional to the leaf area index.
    ! Since g_stomata is taken here from the photosynthesis module, we don't 
    ! use Eq. 8 in Zhang et al. (2017).
    !-------------------------------------------------------------------------
    use md_params_core, only: kR

    ! arguments
    real, intent(in) :: g_stomata      ! stomatal conductance (mol CO2 Pa-1 m-2 s-1)
    real, intent(in) :: lai            ! leaf area index, single-sided (unitless)
    real, intent(in) :: tk             ! (leaf) temperature (K)

    ! function return variable
    real :: g_canopy    ! canopy conductance (m s-1)

    ! canopy conductance scales with LAI. Including unit conversion to m s-1.
    g_canopy = 1.6 * g_stomata * kR * tk * lai

  end function calc_g_canopy


  function calc_soilmstress( soilm, meanalpha, isgrass ) result( outstress )
    !//////////////////////////////////////////////////////////////////
    ! Calculates empirically-derived stress (fractional reduction in light 
    ! use efficiency) as a function of soil moisture
    ! Input:  soilm (unitless, within [0,1]): daily varying soil moisture
    ! Output: outstress (unitless, within [0,1]): function of alpha to reduce GPP 
    !         in strongly water-stressed months
    !-----------------------------------------------------------------------
    ! argument
    real, intent(in) :: soilm                 ! soil water content (fraction)
    real, intent(in) :: meanalpha             ! mean annual AET/PET, average over multiple years (fraction)
    logical, intent(in), optional :: isgrass  ! vegetation cover information to distinguish sensitivity to low soil moisture

    real, parameter :: x0 = 0.0
    real, parameter :: x1 = 0.6

    real :: y0, beta

    ! function return variable
    real :: outstress

    if (soilm > x1) then
      outstress = 1.0
    else

      y0 = (params_gpp%soilm_par_a + params_gpp%soilm_par_b * meanalpha)

      ! if (present(isgrass)) then
      !   if (isgrass) then
      !     y0 = apar_grass + bpar_grass * meanalpha
      !   else
      !     y0 = apar + bpar * meanalpha
      !   end if
      ! else
      !   y0 = apar + bpar * meanalpha
      ! end if

      beta = (1.0 - y0) / (x0 - x1)**2
      outstress = 1.0 - beta * ( soilm - x1 )**2
      outstress = max( 0.0, min( 1.0, outstress ) )
    end if

  end function calc_soilmstress


  function calc_ftemp_kphio( dtemp, c4 ) result( ftemp )
    !////////////////////////////////////////////////////////////////
    ! Calculates the instantaneous temperature response of the quantum
    ! yield efficiency based on Bernacchi et al., 2003 PCE (Equation
    ! and parameter values taken from Appendix B)
    !----------------------------------------------------------------
    ! arguments
    real, intent(in) :: dtemp    ! (leaf) temperature in degrees celsius
    logical, intent(in) :: c4

    ! function return variable
    real :: ftemp

    if (c4) then
      ftemp = -0.008 + 0.00375 * dtemp - 0.58e-4 * dtemp**2   ! Based on calibrated values by Shirley
    else
      ftemp = 0.352 + 0.022 * dtemp - 3.4e-4 * dtemp**2  ! Based on Bernacchi et al., 2003
    end if
    
  end function calc_ftemp_kphio


  subroutine getpar_modl_gpp()
    !////////////////////////////////////////////////////////////////
    ! Subroutine reads module-specific parameters from input file.
    !----------------------------------------------------------------
    use md_sofunutils, only: getparreal

    ! local variables
    integer :: pft

    !----------------------------------------------------------------
    ! PFT-independent parameters
    !----------------------------------------------------------------
    ! unit cost of carboxylation
    params_gpp%beta  = 146.000000

    ! Ratio of Rdark to Vcmax25, number from Atkin et al., 2015 for C3 herbaceous
    params_gpp%rd_to_vcmax  = 0.01400000

    ! Apply identical temperature ramp parameter for all PFTs
    params_gpp%tau_acclim     = 10.0
    params_gpp%soilm_par_a    = myinterface%params_calib%soilm_par_a     ! is provided through standard input
    params_gpp%soilm_par_b    = myinterface%params_calib%soilm_par_b     ! is provided through standard input

    ! PFT-dependent parameter(s)
    params_pft_gpp(:)%kphio = myinterface%params_calib%kphio  ! is provided through standard input

  end subroutine getpar_modl_gpp


end module md_gpp_pmodel<|MERGE_RESOLUTION|>--- conflicted
+++ resolved
@@ -147,12 +147,6 @@
         lu = 1
 
         !----------------------------------------------------------------
-<<<<<<< HEAD
-        ! xxx try:
-        tile(lu)%plant(pft)%fpc_grid = 0.5
-        !----------------------------------------------------------------
-
-=======
         ! This is required as long as rsofun-P-model does only single-PFT simulations
         tile(lu)%plant(pft)%fpc_grid = 1.0
         !----------------------------------------------------------------
@@ -160,7 +154,6 @@
         !----------------------------------------------------------------
         ! distribute PAR to PFTs according to fractional plant coverage
         !----------------------------------------------------------------
->>>>>>> e45f9b3b
         iabs = tile(lu)%canopy%fapar * climate%dppfd * tile(lu)%plant(pft)%fpc_grid
 
         !----------------------------------------------------------------
