--- conflicted
+++ resolved
@@ -1,8 +1,5 @@
 # PKG_FFLAGS = -ffree-line-length-0 -fbacktrace -ffpe-trap=invalid,zero,overflow -O1 -Wall -Wextra -pedantic -fbacktrace -fPIC -fmax-errors=1 -ggdb -fcheck=all
-<<<<<<< HEAD
 PKG_FFLAGS = -fc-prototypes-external -fpic  -g -O2 -mtune=native -Wall -pedantic -flto=10
-=======
->>>>>>> fbbc94f1
 
 # C objects
 C_OBJS = wrappersc.o
