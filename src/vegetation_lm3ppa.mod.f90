--- conflicted
+++ resolved
@@ -92,363 +92,6 @@
   !============= Plant physiology =========================================
   !========================================================================
 
-<<<<<<< HEAD
-  ! Photosynthesis
-  accuCAI = 0.0
-
-  do i = 1, vegn%n_cohorts
-
-     cc => vegn%cohorts(i)
-     associate ( sp => spdata(cc%species) )
-
-     if(cc%status == LEAF_ON .and. cc%lai > 0.1) then
-
-        ! Convert forcing data
-         layer = Max (1, Min(cc%layer,9))
-         !accuCAI = accuCAI + cc%crownarea * cc%nindivs/(1.0-f_gap)
-         !layer = ceiling(accuCAI)
-         rad_top = f_light(layer) * forcing%radiation ! downward radiation at the top of the canopy, W/m2
-         rad_net = f_light(layer) * forcing%radiation * 0.9 ! net radiation absorbed by the canopy, W/m2
-         p_surf  = forcing%P_air  ! Pa
-         TairK   = forcing%Tair ! K
-         Tair   = forcing%Tair - 273.16 ! degC
-         cana_q  = (calc_esat(Tair)*forcing%RH*mol_h2o)/(p_surf*mol_air)  ! air specific humidity, kg/kg
-         cana_co2= forcing%CO2 ! co2 concentration in canopy air space, mol CO2/mol dry air
-        ! recalculate the water supply to mol H20 per m2 of leaf per second
-         water_supply = cc%W_supply/(cc%leafarea*myinterface%step_seconds*mol_h2o) ! mol m-2 leafarea s-1
-
-        !call get_vegn_wet_frac (cohort, fw=fw, fs=fs)
-        fw = 0.0
-        fs = 0.0
-
-        call gs_Leuning(rad_top, rad_net, TairK, cana_q, cc%lai, &
-                    p_surf, water_supply, cc%species, sp%pt, &
-                    cana_co2, cc%extinct, fs+fw, cc%layer, &
-             ! output:
-                    psyn, resp,w_scale2,transp )
-
-        ! store the calculated photosynthesis, photorespiration, and transpiration for future use
-        ! in growth
-        cc%An_op  = psyn  ! molC s-1 m-2 of leaves
-        cc%An_cl  = -resp  ! molC s-1 m-2 of leaves
-        cc%w_scale  = w_scale2
-        cc%transp = transp * mol_h2o * cc%leafarea * myinterface%step_seconds ! Transpiration (kgH2O/(tree step), Weng, 2017-10-16
-        cc%gpp  = (psyn-resp) * mol_C * cc%leafarea * myinterface%step_seconds ! kgC step-1 tree-1
-        !if(isnan(cc%gpp))cc%gpp=0.0
-
-        if(isnan(cc%gpp))stop '"gpp" is a NaN'
-
-     else
-
-        ! no leaves means no photosynthesis and no stomatal conductance either
-        cc%An_op  = 0.0;  cc%An_cl  = 0.0
-        cc%gpp    = 0.0;  cc%transp = 0.0
-        cc%w_scale  = -9999
-
-     endif
-
-     end associate
-  enddo ! vegn, go through all cohorts
-end subroutine vegn_photosynthesis
-
-! ============================================================================
-subroutine gs_Leuning(rad_top, rad_net, tl, ea, lai, &
-                   p_surf, ws, pft, pt, ca, kappa, leaf_wet, layer, &
-                   apot, acl,w_scale2, transp)
-
-  real,    intent(in)    :: rad_top ! PAR dn on top of the canopy, w/m2
-  real,    intent(in)    :: rad_net ! PAR net on top of the canopy, w/m2
-  real,    intent(in)    :: tl   ! leaf temperature, degK
-  real,    intent(in)    :: ea   ! specific humidity in the canopy air, kg/kg
-  real,    intent(in)    :: lai  ! leaf area index
-  !real,    intent(in)    :: leaf_age ! age of leaf since budburst (deciduos), days
-  real,    intent(in)    :: p_surf ! surface pressure, Pa
-  real,    intent(in)    :: ws   ! water supply, mol H20/(m2 of leaf s)
-  integer, intent(in)    :: pft  ! species
-  integer, intent(in)    :: pt   ! physiology type (C3 or C4)
-  real,    intent(in)    :: ca   ! concentartion of CO2 in the canopy air space, mol CO2/mol dry air
-  real,    intent(in)    :: kappa! canopy extinction coefficient (move inside f(pft))
-  real,    intent(in)    :: leaf_wet ! fraction of leaf that's wet or snow-covered
-  integer, intent(in)    :: layer  ! the layer of this canopy
-  ! note that the output is per area of leaf; to get the quantities per area of
-  ! land, multiply them by LAI
-  !real,    intent(out)   :: gs   ! stomatal conductance, m/s
-  real,    intent(out)   :: apot ! net photosynthesis, mol C/(m2 s)
-  real,    intent(out)   :: acl  ! leaf respiration, mol C/(m2 s)
-  real,    intent(out)   :: w_scale2,transp  ! transpiration, mol H20/(m2 of leaf s)
-
-  ! ---- local vars     
-  ! photosynthesis
-  real :: vm;
-  real :: kc,ko; ! Michaelis-Menten constants for CO2 and O2, respectively
-  real :: ci;
-  real :: capgam; ! CO2 compensation point
-  real :: f2,f3;
-  real :: coef0,coef1;
-
-  real :: Resp;
-
-  ! conductance related
-  real :: gs;
-  real :: b;
-  real :: ds;  ! humidity deficit, kg/kg
-  real :: hl;  ! saturated specific humidity at the leaf temperature, kg/kg
-  real :: do1;
-  
-  ! misceleneous
-  real :: dum2;
-  real, parameter :: light_crit = 0;
-  real, parameter :: gs_lim = 0.25;
-  real, parameter :: Rgas = 8.314 ! J mol-1 K-1, universal gas constant
-  ! new average computations
-  real :: lai_eq;
-  real, parameter :: rad_phot = 0.0000046 ! PAR conversion factor of J -> mol of quanta 
-  real :: light_top;
-  real :: par_net;
-  real :: Ag;
-  real :: An;
-  real :: Ag_l;
-  real :: Ag_rb;
-  real :: anbar;
-  real :: gsbar;
-  real :: w_scale;
-  real, parameter :: p_sea = 1.0e5 ! sea level pressure, Pa
-
-  ! soil water stress
-  real :: Ed,an_w,gs_w;
-
-  b=0.01;
-  do1=0.09 ; ! kg/kg
-  if (pft < 2) do1=0.15;
-
-  ! Convert Solar influx from W/(m^2s) to mol_of_quanta/(m^2s) PAR,
-  ! empirical relationship from McCree is light=rn*0.0000046
-  light_top = rad_top*rad_phot;
-  par_net   = rad_net*rad_phot;
-  
-  ! calculate humidity deficit, kg/kg
-  call qscomp(tl, p_surf, hl)
-  ds = max(hl - ea,0.0)
-
-!  ko=0.25   *exp(1400.0*(1.0/288.2-1.0/tl))*p_sea/p_surf;
-!  kc=0.00015*exp(6000.0*(1.0/288.2-1.0/tl))*p_sea/p_surf;
-!  vm=spdata(pft)%Vmax*exp(3000.0*(1.0/288.2-1.0/tl));
-
-! corrected by Weng, 2013-01-17
-! Weng, 2013-01-10
-  ko=0.248    * exp(35948/Rgas*(1.0/298.2-1.0/tl))*p_sea/p_surf ! Weng, 2013-01-10
-  kc=0.000404 * exp(59356/Rgas*(1.0/298.2-1.0/tl))*p_sea/p_surf ! Weng, 2013-01-10
-  vm=spdata(pft)%Vmax*exp(24920/Rgas*(1.0/298.2-1.0/tl)) ! / ((layer-1)*1.0+1.0) ! Ea = 33920
-
-  !decrease Vmax due to aging of temperate deciduous leaves 
-  !(based on Wilson, Baldocchi and Hanson (2001)."Plant,Cell, and Environment", vol 24, 571-583)
-!! Turned off by Weng, 2013-02-01, since we can't trace new leaves
-!  if (spdata(pft)%leaf_age_tau>0 .and. leaf_age>spdata(pft)%leaf_age_onset) then
-!     vm=vm*exp(-(leaf_age-spdata(pft)%leaf_age_onset)/spdata(pft)%leaf_age_tau)
-!  endif
-
-  ! capgam=0.209/(9000.0*exp(-5000.0*(1.0/288.2-1.0/tl))); - Foley formulation, 1986
-  capgam=0.5*kc/ko*0.21*0.209; ! Farquhar & Caemmerer 1982
-
-  ! Find respiration for the whole canopy layer
-  
-!  Resp=spdata(pft)%gamma_resp*vm*lai /((layer-1)*1.0+1.0)  ! Weng, 2013-01-17 add '/ ((layer-1)*1.0+1.0)'
-
-! 2014-09-03, for Nitrogen model: resp = D*(A + B*LMA)
-! (A+B*LMA) = LNA, D=Vmax/LNA = 25E-6/0.0012 = 0.02 for a standard deciduous species
-!! Leaf resp as a function of nitrogen
-!  Resp=spdata(pft)%gamma_resp*0.04*spdata(pft)%LNA  & ! basal rate, mol m-2 s-1
-!       * exp(24920/Rgas*(1.0/298.2-1.0/tl))         & ! temperature scaled
-!       * lai                                        & ! whole canopy
-!       /((layer-1)*1.0+1.0)                         !
-!! as a function of LMA
-!  Resp=(spdata(pft)%gamma_LNbase*spdata(pft)%LNbase+spdata(pft)%gamma_LMA*spdata(pft)%LMA)  & ! basal rate, mol m-2 s-1
-!  Resp=spdata(pft)%gamma_LNbase*(2.5*spdata(pft)%LNA-1.5*spdata(pft)%LNbase)     & ! basal rate, mol m-2 s-1
-  Resp= spdata(pft)%gamma_LN/seconds_per_year & ! per seconds, ! basal rate, mol m-2 s-1
-       * spdata(pft)%LNA * lai / mol_c    &     ! whole canopy, ! basal rate, mol m-2 s-1
-       * exp(24920/Rgas*(1.0/298.2-1.0/tl))     ! temperature scaled
-               !                                  &
-!       /((layer-1)*1.0+1.0)
-! Temperature effects
-   Resp=Resp/((1.0+exp(0.4*(5.0-tl+TFREEZE)))*(1.0+exp(0.4*(tl-45.0-TFREEZE))));
-  
-  
-  ! ignore the difference in concentrations of CO2 near
-  !  the leaf and in the canopy air, rb=0.
-  Ag_l=0.;
-  Ag_rb=0.;
-  Ag=0.;
-  anbar=-Resp/lai;
-  gsbar=b;
-  ! find the LAI level at which gross photosynthesis rates are equal
-  ! only if PAR is positive
-  if ( light_top > light_crit ) then
-
-     if (pt==PT_C4) then ! C4 species
-
-        coef0=(1+ds/do1)/spdata(pft)%m_cond;
-        ci=(ca+1.6*coef0*capgam)/(1+1.6*coef0);
-
-        if (ci>capgam) then
-           f2=vm;
-           f3=18000.0*vm*ci; ! 18000 or 1800?
-           dum2=min(f2,f3)
-           
-           ! find LAI level at which rubisco limited rate is equal to light limited rate
-           lai_eq = -log(dum2/(kappa*spdata(pft)%alpha_phot*light_top))/kappa;
-           lai_eq = min(max(0.0,lai_eq),lai) ! limit lai_eq to physically possible range
-
-           ! gross photosynthesis for light-limited part of the canopy
-           Ag_l   = spdata(pft)%alpha_phot * par_net &
-                * (exp(-lai_eq*kappa)-exp(-lai*kappa))/(1-exp(-lai*kappa))
-           ! gross photosynthesis for rubisco-limited part of the canopy
-           Ag_rb  = dum2*lai_eq
-
-           Ag=(Ag_l+Ag_rb)/ &
-             ((1.0+exp(0.4*(5.0-tl+TFREEZE)))*(1.0+exp(0.4*(tl-45.0-TFREEZE))));
-           An=Ag-Resp;
-           anbar=An/lai;
-     
-           if(anbar>0.0) then
-               gsbar=anbar/(ci-capgam)/coef0;
-           endif
-
-        endif ! ci>capgam
-
-     else ! C3 species
-
-        coef0=(1+ds/do1)/spdata(pft)%m_cond;
-        coef1=kc*(1.0+0.209/ko);
-        ci=(ca+1.6*coef0*capgam)/(1+1.6*coef0);
-        f2=vm*(ci-capgam)/(ci+coef1);
-        f3=vm/2.;
-        dum2=min(f2,f3);
-
-        if (ci>capgam) then
-           ! find LAI level at which rubisco limited rate is equal to light limited rate
-           lai_eq=-log(dum2*(ci+2.*capgam)/(ci-capgam)/ &
-                       (spdata(pft)%alpha_phot*light_top*kappa))/kappa;
-           lai_eq = min(max(0.0,lai_eq),lai) ! limit lai_eq to physically possible range
-
-           ! gross photosynthesis for light-limited part of the canopy
-           Ag_l   = spdata(pft)%alpha_phot * (ci-capgam)/(ci+2.*capgam) * par_net &
-                * (exp(-lai_eq*kappa)-exp(-lai*kappa))/(1.0-exp(-lai*kappa))
-
-           ! gross photosynthesis for rubisco-limited part of the canopy
-           Ag_rb  = dum2*lai_eq
-
-           Ag=(Ag_l+Ag_rb) /((1.0+exp(0.4*(5.0-tl+TFREEZE)))*(1.0+exp(0.4*(tl-45.0-TFREEZE))));
-           An=Ag-Resp;
-           anbar=An/lai
-           !write(*,*)'An,Ag,AG_l,Ag_rb,lai',An,Ag, Ag_l, Ag_rb,lai
-
-           if(anbar>0.0) then
-               gsbar=anbar/(ci-capgam)/coef0;
-           endif
-
-        endif ! ci>capgam
-
-     endif
-
-  endif ! light is available for photosynthesis
-
-  !write(898,'(1(I4,","),10(E10.4,","))') &
-  !     layer, light_top, par_net, kappa, lai, lai_eq, ci, capgam, Ag_l, Ag_rb, Ag
-  
-  an_w=anbar
-
-  if (an_w > 0.) then
-     an_w=an_w*(1-spdata(pft)%wet_leaf_dreg*leaf_wet);
-  endif
-  gs_w = 1.56 * gsbar *(1-spdata(pft)%wet_leaf_dreg*leaf_wet); !Weng: 1.56 for H2O?
-
-  if (gs_w > gs_lim) then
-      if(an_w > 0.) an_w = an_w*gs_lim/gs_w
-      gs_w = gs_lim
-  endif
-
-  ! find water availability diagnostic demand
-  Ed = gs_w * ds*mol_air/mol_h2o ! ds*mol_air/mol_h2o is the humidity deficit in [mol_h2o/mol_air]
-
-  ! the factor mol_air/mol_h2o makes units of gs_w and humidity deficit ds compatible:
-  if (Ed>ws) then
-     w_scale = ws/Ed
-     gs_w = w_scale * gs_w
-     if(an_w > 0.0) an_w = an_w * w_scale
-     if(an_w < 0.0 .and. gs_w >b) gs_w = b
-  endif
-
-  gs=gs_w
-  apot=an_w
-  acl=-Resp/lai
-  transp = min(ws,Ed) ! mol H20/(m2 of leaf s)
-! just for reporting
-   if (Ed>0.0) then
-    w_scale2=min(1.0,ws/Ed)
-  else
-    w_scale2=1.0
-  end if 
-
-   ! finally, convert units of stomatal conductance to m/s from mol/(m2 s) by
-   ! multiplying it by a volume of a mole of gas
-   gs = gs * Rugas * Tl / p_surf
-   !write(899, '(25(E12.4,","))') rad_net,par_net,apot*3600*12,acl*3600*12,Ed
-
-end subroutine gs_Leuning
-
-!============================================================================
-subroutine plant_respiration(cc, tairK)
-  type(cohort_type), intent(inout) :: cc
-  real, intent(in) :: tairK ! degK
-
-  ! local variables
-  real :: tf,tfs ! thermal inhibition factors for above- and below-ground biomass
-  real :: r_leaf, r_stem, r_root
-  real :: Acambium  ! cambium area, m2/tree
-  ! real :: LeafN     ! leaf nitrogen, kgN/Tree
-  real :: fnsc ! used to regulation respiration rate
-  real :: r_Nfix    ! respiration due to N fixation
-  integer :: sp ! shorthand for cohort species
-
-  sp = cc%species
-
-  ! temperature response function
-  tf  = exp(9000.0*(1.0/298.16-1.0/tairK))
-
-!  tfs = thermal_inhibition(tsoil)  ! original
-  tfs = tf ! Rm_T_response_function(tsoil) ! Weng 2014-01-14
-! With nitrogen model, leaf respiration is a function of leaf nitrogen
-  !NSCtarget = 3.0 * (cc%bl_max + cc%br_max)
-  fnsc = 1.0 ! min(max(0.0,cc%nsc/NSCtarget),1.0)
-  Acambium = PI * cc%DBH * cc%height * 1.2
-
-  ! Facultive Nitrogen fixation
-  !if(cc%NSN < cc%NSNmax .and. cc%NSC > 0.5 * NSCtarget)then
-  !   cc%fixedN = spdata(sp)%NfixRate0 * cc%br * tf * myinterface%dt_fast_yr ! kgN tree-1 step-1
-  !else
-  !   cc%fixedN = 0.0 ! spdata(sp)%NfixRate0 * cc%br * tf * myinterface%dt_fast_yr ! kgN tree-1 step-1
-  !endif
-
-  ! Obligate Nitrogen Fixation
-  cc%fixedN = fnsc*spdata(sp)%NfixRate0 * cc%br * tf * myinterface%dt_fast_yr ! kgN tree-1 step-1
-  r_Nfix    = spdata(sp)%NfixCost0 * cc%fixedN ! + 0.25*spdata(sp)%NfixCost0 * cc%N_uptake    ! tree-1 step-1
-  ! LeafN    = spdata(sp)%LNA * cc%leafarea
-  r_stem   = fnsc*spdata(sp)%gamma_SW  * Acambium * tf * myinterface%dt_fast_yr ! kgC tree-1 step-1
-  r_root   = fnsc*spdata(sp)%gamma_FR  * cc%rootN * tf * myinterface%dt_fast_yr ! root respiration ~ root N
-  r_leaf   = cc%An_cl * mol_C * cc%leafarea * myinterface%step_seconds ! fnsc*spdata(sp)%gamma_LN  * cc%leafN * tf * myinterface%dt_fast_yr  ! tree-1 step-1
-
-  cc%resp = r_leaf + r_stem + r_root + r_Nfix   !kgC tree-1 step-1
-  cc%resl = r_leaf + r_stem !tree-1 step-1
-  cc%resr = r_root + r_Nfix ! tree-1 step-1
-
-end subroutine plant_respiration
-
-!========================================================================
-!========= Plant growth =================================================
-!========================================================================
-
-  subroutine fetch_CN_for_growth(cc)
-=======
   subroutine plant_respiration( cc, tairK )
     !//////////////////////////////////////////////////////////////////////
     ! Autotrophic respiration.
@@ -498,7 +141,6 @@
   !========================================================================
 
   subroutine fetch_CN_for_growth( cc )
->>>>>>> 0eb86d27
     !////////////////////////////////////////////////////////////////
     ! Fetch C from labile C pool according to the demand of leaves and fine roots,
     ! and the push of labile C pool
@@ -621,8 +263,6 @@
         ! Nitrogen adjustment on allocations between wood and leaves+roots
         ! Nitrogen demand by leaves, roots, and seeds (Their C/N ratios are fixed.)
         N_demand = dBL/sp%CNleaf0 + dBR/sp%CNroot0 + dSeed/sp%CNseed0 + dBSW/sp%CNsw0
-<<<<<<< HEAD
-!!       Nitrogen available for all tisues, including wood
 
         !==================================
         ! Turn off N effects on allocation 
@@ -653,8 +293,6 @@
         !        dBSW =  Nsupplyratio * dBSW
         !     endif
         ! ENDIF
-=======
->>>>>>> 0eb86d27
 
         ! Nitrogen available for all tisues, including wood
         if (cc%N_growth < N_demand) then
@@ -2003,110 +1641,6 @@
   end subroutine kill_lowdensity_cohorts
 
 
-<<<<<<< HEAD
-! ============================================================================
-subroutine merge_cohorts(c1,c2)
-  type(cohort_type), intent(in) :: c1
-  type(cohort_type), intent(inout) :: c2
-  
-  real :: x1, x2 ! normalized relative weights
-
-  if(c1%nindivs > 0.0 .or. c2%nindivs > 0.0)then
-     x1 = c1%nindivs/(c1%nindivs+c2%nindivs)
-     x2 = c2%nindivs/(c1%nindivs+c2%nindivs)
-  !else
-  !   x1 = 0.5
-  !   x2 = 0.5
-  !endif
-  ! update number of individuals in merged cohort
-     c2%nindivs = c1%nindivs + c2%nindivs
-  !  Carbon
-     c2%bl  = x1*c1%bl  + x2*c2%bl
-     c2%br  = x1*c1%br  + x2*c2%br
-     c2%bsw = x1*c1%bsw + x2*c2%bsw
-     c2%bHW = x1*c1%bHW + x2*c2%bHW
-     c2%seedC = x1*c1%seedC + x2*c2%seedC
-     c2%nsc = x1*c1%nsc + x2*c2%nsc
-  !   Allometry
-     c2%dbh = x1*c1%dbh + x2*c2%dbh
-     c2%height = x1*c1%height + x2*c2%height
-     c2%crownarea = x1*c1%crownarea + x2*c2%crownarea
-     c2%age = x1*c1%age + x2*c2%age
-     c2%C_growth = x1*c1%C_growth + x2*c2%C_growth
-     c2%topyear = x1*c1%topyear + x2*c2%topyear
-
-  !  Nitrogen
-     c2%leafN = x1*c1%leafN + x2*c2%leafN
-     c2%rootN = x1*c1%rootN + x2*c2%rootN
-     c2%sapwN = x1*c1%sapwN + x2*c2%sapwN
-     c2%woodN = x1*c1%woodN + x2*c2%woodN
-     c2%seedN = x1*c1%seedN + x2*c2%seedN
-     c2%NSN   = x1*c1%NSN   + x2*c2%NSN
-
-  !  calculate the resulting dry heat capacity
-     c2%leafarea = leaf_area_from_biomass(c2%bl, c2%species, c2%layer, c2%firstlayer)
-     call init_cohort_allometry(c2) !Enseng comments
-  endif
-end subroutine merge_cohorts
-
-! ============================================================================
-function cohorts_can_be_merged(c1,c2); logical cohorts_can_be_merged
-   type(cohort_type), intent(in) :: c1,c2
-
-   real, parameter :: mindensity = 1.0E-4
-   logical :: sameSpecies, sameLayer, sameSize, sameSizeTree, sameSizeGrass, lowDensity
-
-   sameSpecies  = c1%species == c2%species
-   sameLayer    = (c1%layer == c2%layer) .or. & ! .and. (c1%firstlayer == c2%firstlayer)
-                  ((spdata(c1%species)%lifeform ==0) .and. &
-                   (spdata(c2%species)%lifeform ==0) .and. &
-                   (c1%layer>1 .and.c2%layer>1))
-   sameSizeTree = (spdata(c1%species)%lifeform > 0).and.  &
-                  (spdata(c2%species)%lifeform > 0).and.  &
-                 ((abs(c1%DBH - c2%DBH)/c2%DBH < 0.2 ) .or.  &
-                  (abs(c1%DBH - c2%DBH)        < 0.001))  ! it'll be always true for grasses
-   sameSizeGrass= (spdata(c1%species)%lifeform ==0) .and. &
-                  (spdata(c2%species)%lifeform ==0) .and. &
-                 ((c1%DBH == c2%DBH).and.c1%age> 2. .and. c2%age>2.)  ! it'll be always true for grasses
-   sameSize = sameSizeTree .OR. sameSizeGrass
-   lowDensity  = .FALSE. ! c1%nindivs < mindensity 
-                         ! Weng, 2014-01-27, turned off
-   cohorts_can_be_merged = sameSpecies .and. sameLayer .and. sameSize
-end function
-
-! ============================================================================
-! calculate tree height, DBH, height, and crown area by initial biomass
-! The allometry equations are from Ray Dybzinski et al. 2011 and Forrior et al. in review
-!         HT = alphaHT * DBH ** (gamma-1)   ! DBH --> Height
-!         CA = alphaCA * DBH ** gamma       ! DBH --> Crown Area
-!         BM = alphaBM * DBH ** (gamma + 1) ! DBH --> tree biomass
-subroutine initialize_cohort_from_biomass(cc,btot)
-  type(cohort_type), intent(inout) :: cc
-  real,intent(in)    :: btot ! total biomass per individual, kg C
-
-  associate(sp=>spdata(cc%species))
-     cc%DBH        = (btot / sp%alphaBM) ** ( 1.0/sp%thetaBM )
-     cc%height     = sp%alphaHT * cc%dbh ** sp%thetaHT
-     cc%crownarea  = sp%alphaCA * cc%dbh ** sp%thetaCA
-
-     cc%bl_max = sp%LMA   * sp%LAImax        * cc%crownarea/max(1,cc%layer)
-     cc%br_max = sp%phiRL * sp%LAImax/sp%SRA * cc%crownarea/max(1,cc%layer)
-     cc%NSNmax = sp%fNSNmax*(cc%bl_max/(sp%CNleaf0*sp%leafLS)+cc%br_max/sp%CNroot0)
-     cc%nsc    = 2.0 * (cc%bl_max + cc%br_max)
-     call rootarea_and_verticalprofile(cc)
-!    N pools
-     cc%NSN    = 5.0*(cc%bl_max/sp%CNleaf0 + cc%br_max/sp%CNroot0)
-     cc%leafN  = cc%bl/sp%CNleaf0
-     cc%rootN  = cc%br/sp%CNroot0
-     cc%sapwN  = cc%bsw/sp%CNsw0
-     cc%woodN  = cc%bHW/sp%CNwood0
-  end associate
-end subroutine initialize_cohort_from_biomass
-
-! ============================================================================
-subroutine annual_calls(vegn)
-  use md_interface_lm3ppa, only: myinterface
-=======
   subroutine merge_cohorts(c1, c2)
     !////////////////////////////////////////////////////////////////
     ! kill low density cohorts, a new function seperated from vegn_mergecohorts
@@ -2221,7 +1755,6 @@
     cc%sapwN  = cc%bsw/sp%CNsw0
     cc%woodN  = cc%bHW/sp%CNwood0
     end associate
->>>>>>> 0eb86d27
   
   end subroutine initialize_cohort_from_biomass
 
