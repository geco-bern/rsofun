module md_vegetation_lm3ppa
  
  use datatypes
  use md_soil_lm3ppa
  use md_interface_lm3ppa, only: myinterface

  implicit none
  private

  ! public subroutines
  public :: initialize_cohort_from_biomass, initialize_vegn_tile
  public :: vegn_CNW_budget, vegn_phenology, vegn_growth_EW,update_layer_LAI ! , vegn_CNW_budget_daily
  public :: vegn_reproduction, vegn_annualLAImax_update !, annual_calls
  public :: vegn_nat_mortality, vegn_species_switch !, vegn_starvation
  public :: relayer_cohorts, vegn_mergecohorts, kill_lowdensity_cohorts
  public :: vegn_annual_starvation,Zero_diagnostics

contains

  !========================================================================
  !============= Carbon, nitrogen and water budget    =====================
  !========================================================================

  subroutine vegn_CNW_budget( vegn, forcing, init )
    !////////////////////////////////////////////////////////////////
    ! hourly carbon, nitrogen, and water dynamics, Weng 2016-11-25
    ! include Nitrogen uptake and carbon budget
    ! C_growth is calculated here to drive plant growth and reproduciton
    !---------------------------------------------------------------
    use md_forcing_lm3ppa, only: climate_type
    use md_gpp_lm3ppa, only: gpp

    type(vegn_tile_type), intent(inout) :: vegn
    type(climate_type), intent(in) :: forcing
    ! is true on the very first simulation day (first subroutine call of each gridcell)
    logical, intent(in) :: init

    ! local variables
    type(cohort_type), pointer :: cc  
    integer:: i
    real   :: tair, tsoil  ! temperature of soil, degC
    real   :: theta        ! soil wetness, unitless
    integer :: iyears

    ! Climatic variable
    tair   = forcing%Tair - 273.16   ! conversion to degC
    tsoil  = forcing%tsoil - 273.16  ! conversion to degC
    theta  = (vegn%wcl(2)-WILTPT)/(FLDCAP-WILTPT)

    ! Photosynsthesis
    call gpp( forcing, vegn, init )
    
    ! Update soil water
    call SoilWaterDynamicsLayer( forcing, vegn )
    
    ! Respiration and allocation for growth
    do i = 1, vegn%n_cohorts

      cc => vegn%cohorts(i)
      associate ( sp => spdata(cc%species) )

      ! increment the cohort age
      cc%age = cc%age + myinterface%dt_fast_yr

      ! Maintenance respiration
      call plant_respiration( cc, forcing%tair ) ! get resp per tree per time step

      cc%resp = cc%resp + (cc%resg * myinterface%step_seconds) / seconds_per_day ! put growth respiration to tot resp
      cc%resp = cc%resp * myinterface%params_tile%tf_base          ! scaling for calibration
      cc%npp  = cc%gpp  - cc%resp       ! kgC tree-1 step-1

      ! print*,'CUE daily ', cc%npp / cc%gpp

      ! detach photosynthesis model from plant growth
      cc%nsc = cc%nsc + cc%npp
      cc%NSN = cc%NSN + cc%fixedN

      
      end associate
    enddo ! all cohorts
    
    ! update soil carbon
    call SOMdecomposition( vegn, forcing%tsoil, theta )
    
    ! Nitrogen uptake
    call vegn_N_uptake( vegn, forcing%tsoil )
    
  end subroutine vegn_CNW_budget

  !========================================================================
  !============= Plant physiology =========================================
  !========================================================================

  subroutine plant_respiration( cc, tairK )
    !//////////////////////////////////////////////////////////////////////
    ! Autotrophic respiration.
    ! Adopted from BiomeE-Allcation.
    !----------------------------------------------------------------------
    type(cohort_type), intent(inout) :: cc
    real, intent(in) :: tairK ! degK
    real :: tf, tfs ! thermal inhibition factors for above- and below-ground biomass
    real :: r_stem, r_root
    real :: Acambium  ! cambium area, m2/tree
    real :: fnsc,exp_acambium ! used to regulation respiration rate !NSCtarget
    real :: r_Nfix    ! respiration due to N fixation
    integer :: sp ! shorthand for cohort species
    sp = cc%species
    ! tf_base = myinterface%params_tile%tf_base
    
    ! temperature response function
    ! tf  = tf_base * exp(9000.0 * (1.0/298.16 - 1.0/tairK))
    tf  = exp(9000.0 * (1.0/298.16 - 1.0/tairK))
    
    !  tfs = thermal_inhibition(tsoil)  ! original
    tfs = tf ! Rm_T_response_function(tsoil) ! Weng 2014-01-14

    ! With nitrogen model, leaf respiration is a function of leaf nitrogen
    !NSCtarget = 3.0 * (cc%bl_max + cc%br_max)
    fnsc = 1.0 ! min(max(0.0,cc%nsc/NSCtarget),1.0)
    ! Acambium = PI * cc%DBH * cc%height * 1.2 ! see Weng et al. 2015: Acambium~D^1.5 -> H~D^0.5 and D*H is proportional to D^1.5
    exp_acambium = 1.5 !(1.5 - 2) Use this exponent to make Acambium~D^2. Ensheng suggested range 1.5 to 2.
    Acambium = PI * cc%DBH ** exp_acambium * cc%height * 1.2

    ! Facultive Nitrogen fixation
    !if (cc%NSN < cc%NSNmax .and. cc%NSC > 0.5 * NSCtarget) then
    !   cc%fixedN = spdata(sp)%NfixRate0 * cc%br * tf * myinterface%dt_fast_yr ! kgN tree-1 step-1
    !else
    !   cc%fixedN = 0.0 ! spdata(sp)%NfixRate0 * cc%br * tf * myinterface%dt_fast_yr ! kgN tree-1 step-1
    !endif

    ! Obligate Nitrogen Fixation
    cc%fixedN = fnsc*spdata(sp)%NfixRate0 * cc%br * tf * myinterface%dt_fast_yr ! kgN tree-1 step-1
    r_Nfix    = spdata(sp)%NfixCost0 * cc%fixedN ! + 0.25*spdata(sp)%NfixCost0 * cc%N_uptake    ! tree-1 step-1
    
    ! LeafN    = spdata(sp)%LNA * cc%leafarea  ! gamma_SW is sapwood respiration rate (kgC m-2 Acambium yr-1)
    r_stem   = fnsc*spdata(sp)%gamma_SW  * Acambium * tf * myinterface%dt_fast_yr ! kgC tree-1 step-1
    r_root   = fnsc*spdata(sp)%gamma_FR  * cc%rootN * tf * myinterface%dt_fast_yr ! root respiration ~ root N    
    cc%resp = cc%resl + r_stem + r_root + r_Nfix   !kgC tree-1 step-1
    cc%resr = r_root + r_Nfix ! tree-1 step-1

    ! print*, 'tf',  tf  ! xxx debug

  end subroutine plant_respiration

  !========================================================================
  !========= Plant growth =================================================
  !========================================================================

  subroutine fetch_CN_for_growth( cc )
    !////////////////////////////////////////////////////////////////
    ! Fetch C from labile C pool according to the demand of leaves and fine roots,
    ! and the push of labile C pool
    ! DAILY call.
    ! added by Weng, 12-06-2016
    ! Code from BiomeE-Allocation
    !---------------------------------------------------------------
    implicit none
    type(cohort_type), intent(inout) :: cc
    
    ! local variables
    real :: NSCtarget
    real :: C_push, C_pull
    real :: N_push, N_pull
    real :: LFR_rate ! make these two variables to PFT-specific parameters
    ! make these two variables to PFT-specific parameters
    LFR_rate = 1.0 ! 1.0/5.0 ! filling rate/day
    associate ( sp => spdata(cc%species) )
      NSCtarget = 3.0 * (cc%bl_max + cc%br_max)      ! kgC/tree
      ! Fetch C from labile C pool if it is in the growing season
      if (cc%status == LEAF_ON) then ! growing season
        C_pull = LFR_rate * (Max(cc%bl_max - cc%bl,0.0) +   &
          Max(cc%br_max - cc%br,0.0))
        N_pull = LFR_rate * (Max(cc%bl_max - cc%bl,0.0)/sp%CNleaf0 +  &
          Max(cc%br_max - cc%br,0.0)/sp%CNroot0)
        C_push = cc%nsc/(days_per_year*sp%tauNSC) ! max(cc%nsc-NSCtarget, 0.0)/(days_per_year*sp%tauNSC)
        N_push = cc%NSN/(days_per_year*sp%tauNSC) ! 4.0 * C_push/sp%CNsw0  !
        cc%N_growth = Min(max(0.02*cc%NSN,0.0), N_pull+N_push)
        cc%C_growth = Min(max(0.02*cc%NSC,0.0), C_pull+C_push) ! Max(0.0,MIN(0.02*(cc%nsc-0.2*NSCtarget), C_pull+C_push))
        !!! cc%NSC      = cc%NSC - cc%C_growth ! just an estimate, not out yet
      else ! non-growing season
        cc%C_growth = 0.0
        cc%N_growth = 0.0
        cc%resg     = 0.0
      endif
    end associate

  end subroutine fetch_CN_for_growth


  subroutine vegn_growth_EW( vegn )
    !////////////////////////////////////////////////////////////////
    ! updates cohort biomass pools, LAI, and height using accumulated 
    ! C_growth and bHW_gain
    ! Code from BiomeE-Allocation
    !---------------------------------------------------------------
    type(vegn_tile_type), intent(inout) :: vegn
    ! local variables
    type(cohort_type), pointer :: cc    ! current cohort
    real :: CSAtot ! total cross section area, m2
    real :: CSAsw  ! Sapwood cross sectional area, m2
    real :: CSAwd  ! Heartwood cross sectional area, m2
    real :: DBHwd  ! diameter of heartwood at breast height, m
    real :: BSWmax ! max sapwood biomass, kg C/individual
    real :: G_LFR  ! amount of carbon spent on leaf and root growth
    real :: dSeed ! allocation to seeds, Weng, 2016-11-26
    real :: dBL, dBR ! tendencies of leaf and root biomass, kgC/individual
    real :: dBSW ! tendency of sapwood biomass, kgC/individual
    real :: dBHW ! tendency of wood biomass, kgC/individual
    real :: dDBH ! tendency of breast height diameter, m
    real :: dCA ! tendency of crown area, m2/individual
    real :: dHeight ! tendency of vegetation height
    real :: dNS    ! Nitrogen from SW to HW
    ! real :: sw2nsc = 0.0 ! conversion of sapwood to non-structural carbon
    real :: BL_u, BL_c
    real :: LFR_deficit, LF_deficit, FR_deficit
    real :: N_demand,Nsupplyratio,extraN
    real :: r_N_SD
    logical :: do_editor_scheme = .False.
    integer :: i
    do_editor_scheme = .False. ! .True.

    ! Turnover of leaves and fine roots
    call vegn_tissue_turnover( vegn )

    ! Allocate C_gain to tissues
    do i = 1, vegn%n_cohorts   
      cc => vegn%cohorts(i)

      ! call biomass_allocation( cc )
      associate (sp => spdata(cc%species)) ! F2003

      if (cc%status == LEAF_ON) then
        
        ! Get carbon from NSC pool. This sets cc%C_growth
        call fetch_CN_for_growth( cc ) ! Weng, 2017-10-19

        ! Allocate carbon to the plant pools
        ! calculate the carbon spent on growth of leaves and roots
        LF_deficit = max(0.0, cc%bl_max - cc%bl)
        FR_deficit = max(0.0, cc%br_max - cc%br)
        LFR_deficit = LF_deficit + FR_deficit
        G_LFR = max(min(LF_deficit + FR_deficit,  &
        f_LFR_max  * cc%C_growth), 0.0) ! (1.- Wood_fract_min)

        ! and distribute it between roots and leaves
        dBL  = min(G_LFR, max(0.0, &
                (G_LFR*cc%bl_max + cc%bl_max*cc%br - cc%br_max*cc%bl)/(cc%bl_max + cc%br_max) &
                ))

        ! flexible allocation scheme
        ! dBL = min(LF_deficit, 0.6*G_LFR)
        if ((G_LFR-dBL) > FR_deficit) dBL = G_LFR - FR_deficit
        dBR  = G_LFR - dBL

        ! calculate carbon spent on growth of sapwood growth
        if (cc%layer == 1 .AND. cc%age > sp%maturalage) then
          dSeed = sp%v_seed * (cc%C_growth - G_LFR)
          dBSW  = (1.0-sp%v_seed)* (cc%C_growth - G_LFR)
        else
          dSeed= 0.0
          dBSW = cc%C_growth - G_LFR
        endif

        ! For grasses, temporary
        if (sp%lifeform ==0 ) then
          dSeed = dSeed + 0.15*G_LFR
          G_LFR = 0.85 * G_LFR
          dBR   = 0.85 * dBR
          dBL   = 0.85 * dBL
        endif

        ! Nitrogen adjustment on allocations between wood and leaves+roots
        ! Nitrogen demand by leaves, roots, and seeds (Their C/N ratios are fixed.)
        N_demand = dBL/sp%CNleaf0 + dBR/sp%CNroot0 + dSeed/sp%CNseed0 + dBSW/sp%CNsw0

        !==================================
        ! Turn off N effects on allocation  (for running the simulations)
        !==================================
        
        ! IF(cc%N_growth < N_demand)THEN
        !     ! a new method, Weng, 2019-05-21
        !     ! same ratio reduction for leaf, root, and seed if(cc%N_growth < N_demand)
        !     Nsupplyratio = MAX(0.0, MIN(1.0, cc%N_growth/N_demand))
        !     !r_N_SD = (cc%N_growth-cc%C_growth/sp%CNsw0)/(N_demand-cc%C_growth/sp%CNsw0) ! fixed wood CN
        !     r_N_SD = cc%N_growth/N_demand ! = Nsupplyratio
        !     if(sp%lifeform > 0 )then ! for trees
        !        if(r_N_SD<=1.0 .and. r_N_SD>0.0)then
        !         dBSW =  dBSW + (1.0-r_N_SD) * (dBL+dBR+dSeed)
        !         dBR  =  r_N_SD * dBR
        !         dBL  =  r_N_SD * dBL
        !         dSeed=  r_N_SD * dSeed
        !        elseif(r_N_SD <= 0.0)then
        !         dBSW = cc%N_growth/sp%CNsw0
        !         dBR  =  0.0
        !         dBL  =  0.0
        !         dSeed=  0.0
        !        endif
        !     else ! for grasses
        !        dBR  =  Nsupplyratio * dBR
        !        dBL  =  Nsupplyratio * dBL
        !        dSeed=  Nsupplyratio * dSeed
        !        dBSW =  Nsupplyratio * dBSW
        !     endif
        ! ENDIF

        ! Nitrogen available for all tisues, including wood
        if (cc%N_growth < N_demand) then

          ! a new method, Weng, 2019-05-21
          ! same ratio reduction for leaf, root, and seed if (cc%N_growth < N_demand)
          Nsupplyratio = MAX(0.0, MIN(1.0, cc%N_growth/N_demand))

          !r_N_SD = (cc%N_growth-cc%C_growth/sp%CNsw0)/(N_demand-cc%C_growth/sp%CNsw0) ! fixed wood CN

          r_N_SD = cc%N_growth/N_demand ! = Nsupplyratio
          if (sp%lifeform > 0 ) then ! for trees
            if (r_N_SD<=1.0 .and. r_N_SD>0.0) then
              dBSW =  dBSW + (1.0-r_N_SD) * (dBL+dBR+dSeed)
              dBR  =  r_N_SD * dBR
              dBL  =  r_N_SD * dBL
              dSeed=  r_N_SD * dSeed
            elseif (r_N_SD <= 0.0) then
              dBSW = cc%N_growth/sp%CNsw0
              dBR  =  0.0
              dBL  =  0.0
              dSeed=  0.0
            endif
          else ! for grasses
            dBR  =  Nsupplyratio * dBR
            dBL  =  Nsupplyratio * dBL
            dSeed=  Nsupplyratio * dSeed
            dBSW =  Nsupplyratio * dBSW
          endif
        endif

        ! update carbon pools
        cc%bl     = cc%bl    + dBL
        cc%br     = cc%br    + dBR
        cc%bsw    = cc%bsw   + dBSW
        cc%seedC  = cc%seedC + dSeed
        cc%NSC    = cc%NSC  - dBR - dBL -dSeed - dBSW
        cc%resg = 0.5 * (dBR+dBL+dSeed+dBSW) !  daily

        ! update nitrogen pools, Nitrogen allocation
        cc%leafN = cc%leafN + dBL   /sp%CNleaf0
        cc%rootN = cc%rootN + dBR   /sp%CNroot0
        cc%seedN = cc%seedN + dSeed /sp%CNseed0
        cc%sapwN = cc%sapwN + f_N_add * cc%NSN + &
          (cc%N_growth - dBL/sp%CNleaf0 - dBR/sp%CNroot0 - dSeed/sp%CNseed0)
        !extraN = max(0.0,cc%sapwN+cc%woodN - (cc%bsw+cc%bHW)/sp%CNsw0)
        extraN   = max(0.0,cc%sapwN - cc%bsw/sp%CNsw0)
        cc%sapwN = cc%sapwN - extraN
        cc%NSN   = cc%NSN   + extraN - f_N_add*cc%NSN - cc%N_growth !! update NSN
        cc%N_growth = 0.0

        ! accumulated C allocated to leaf, root, and wood
        cc%NPPleaf = cc%NPPleaf + dBL
        cc%NPProot = cc%NPProot + dBR
        cc%NPPwood = cc%NPPwood + dBSW

        ! update breast height diameter given increase of bsw
        dDBH   = dBSW / (sp%thetaBM * sp%alphaBM * cc%DBH**(sp%thetaBM-1.0))
        dHeight= sp%thetaHT * sp%alphaHT * cc%DBH**(sp%thetaHT-1) * dDBH
        dCA    = sp%thetaCA * sp%alphaCA * cc%DBH**(sp%thetaCA-1) * dDBH

        ! update plant architecture
        cc%DBH       = cc%DBH       + dDBH
        cc%height    = cc%height    + dHeight
        cc%crownarea = cc%crownarea + dCA
        cc%leafarea  = leaf_area_from_biomass(cc%bl, cc%species)
        cc%lai       = cc%leafarea/cc%crownarea !(cc%crownarea *(1.0-sp%internal_gap_frac))
        vegn%LAI     = vegn%LAI + cc%leafarea  * cc%nindivs

        ! print*,'i, cc%leafarea, cc%lai, cc%nindivs, vegn%LAI ', i, cc%leafarea, cc%lai, cc%nindivs, vegn%LAI
        ! print*,'cc%C_growth, cc%N_growth, N_demand, dBSW, dDBH, dCA ', cc%C_growth, cc%N_growth, N_demand, dBSW, dDBH, dCA
        ! print*,'i, cc%bl, cc%br, cc%bsw, cc%crownarea, cc%DBH, cc%height', i, cc%bl, cc%br, cc%bsw, cc%crownarea, cc%DBH, cc%height

        call rootarea_and_verticalprofile( cc )

        ! convert sapwood to heartwood for woody plants ! Nitrogen from sapwood to heart wood
        if (sp%lifeform>0) then
          CSAsw  = cc%bl_max/sp%LMA * sp%phiCSA * cc%height ! with Plant hydraulics, Weng, 2016-11-30
          CSAtot = 0.25 * PI * cc%DBH**2
          CSAwd  = max(0.0, CSAtot - CSAsw)
          DBHwd  = 2*sqrt(CSAwd/PI)
          BSWmax = sp%alphaBM * (cc%DBH**sp%thetaBM - DBHwd**sp%thetaBM)
          dBHW   = max(cc%bsw - BSWmax, 0.0)
          dNS    = dBHW/cc%bsw *cc%sapwN

          ! update C and N of sapwood and wood
          cc%bHW   = cc%bHW   + dBHW
          cc%bsw   = cc%bsw   - dBHW
          cc%sapwN = cc%sapwN - dNS
          cc%woodN = cc%woodN + dNS
        endif

        ! update bl_max and br_max daily
        BL_c = sp%LMA * sp%LAImax * cc%crownarea * &
                (1.0-sp%internal_gap_frac) /max(1,cc%layer)
        BL_u = sp%LMA*cc%crownarea*(1.0-sp%internal_gap_frac)* &
                sp%underLAImax

        ! print*,'sp%LAImax', sp%LAImax

        if (cc%layer == 1) cc%topyear = cc%topyear + 1.0 /365.0

        if (cc%layer > 1 .and. cc%firstlayer == 0) then ! changed back, Weng 2014-01-23
          cc%bl_max = BL_u

          ! Keep understory tree's root low and constant
          cc%br_max = 1.8*cc%bl_max/(sp%LMA*sp%SRA) ! sp%phiRL
          !cc%br_max = sp%phiRL*cc%bl_max/(sp%LMA*sp%SRA) ! sp%phiRL

        else

          cc%bl_max = BL_u + min(cc%topyear/5.0,1.0)*(BL_c - BL_u)
          cc%br_max = sp%phiRL*cc%bl_max/(sp%LMA*sp%SRA)

        endif

        ! Grasses have the saem bl_max regardless of their layer position
        if (sp%lifeform == 0) then
          cc%bl_max = BL_c
          cc%br_max = sp%phiRL*cc%bl_max/(sp%LMA*sp%SRA)
        endif ! for grasses

      elseif (cc%status == LEAF_OFF .and. cc%C_growth > 0.) then
        cc%nsc = cc%nsc + cc%C_growth
        cc%resg = 0.0
      endif ! "cc%status == LEAF_ON"

      ! reset carbon acculmulation terms
      cc%C_growth = 0

      end associate ! F2003
    enddo
    cc => null()

  end subroutine vegn_growth_EW


  subroutine update_layer_LAI( vegn )
    !////////////////////////////////////////////////////////////////
    ! Updates LAI per canopy layer
    ! Code from BiomeE-Allocation
    !---------------------------------------------------------------
    type(vegn_tile_type), intent(inout) :: vegn

    ! local variables
    type(cohort_type), pointer :: cc
    integer :: i, layer

    ! update accumulative LAI for each corwn layer
    vegn%LAI      = 0.0
    vegn%LAIlayer = 0.0
    do i = 1, vegn%n_cohorts
     cc => vegn%cohorts(i)
     layer = Max (1, Min(cc%layer,9)) ! between 1~9
     vegn%LAIlayer(layer) = vegn%LAIlayer(layer) + cc%leafarea * cc%nindivs !/(1.0-sp%internal_gap_frac)
    enddo
  
  end subroutine update_layer_LAI


  subroutine rootarea_and_verticalprofile( cc )
    !////////////////////////////////////////////////////////////////
    ! Weng: partioning root area into layers, 10-24-2017
    ! Code from BiomeE-Allocation
    !---------------------------------------------------------------
    type(cohort_type), intent(inout) :: cc
    
    ! local variables
    integer :: j

    associate (sp => spdata(cc%species) )
      cc%rootarea  = cc%br * sp%SRA
      do j=1,max_lev
       cc%rootareaL(j) = cc%rootarea * sp%root_frac(j)
     enddo
    end associate
  
  end subroutine rootarea_and_verticalprofile


  subroutine vegn_phenology( vegn )
    !////////////////////////////////////////////////////////////////
    ! Determines phenology state (leaf on/off)
    ! Code from BiomeE-Allocation
    !---------------------------------------------------------------
    type(vegn_tile_type), intent(inout) :: vegn

    ! local variables
    type(cohort_type), pointer :: cc
    integer :: i
    ! real    :: grassdensity   ! for grasses only
    ! real    :: BL_u,BL_c
    real    :: ccNSC, ccNSN
    logical :: cc_firstday = .false.
    logical :: TURN_ON_life = .false., TURN_OFF_life

    vegn%litter = 0   ! daily litter

    ! update vegn GDD and tc_pheno
    vegn%gdd      = vegn%gdd + max(0.0, vegn%tc_daily - 278.15)
    vegn%tc_pheno = vegn%tc_pheno * 0.8 + vegn%Tc_daily * 0.2

    ! ON and OFF of phenology: change the indicator of growing season for deciduous
    cohortloop2: do i = 1,vegn%n_cohorts
      cc => vegn%cohorts(i)

      ! update GDD for each cohort
      cc%gdd = cc%gdd + max(0.0, vegn%tc_daily - 278.15) ! GDD5

      associate (sp => spdata(cc%species) )

      ! for evergreen
      if (sp%phenotype==1 .and. cc%status==LEAF_OFF) cc%status=LEAF_ON

      ! for deciduous and grasses
      TURN_ON_life = (sp%phenotype == 0 .and. &
        cc%status    == LEAF_OFF       .and. &
        cc%gdd        > sp%gdd_crit    .and. &
        vegn%tc_pheno > sp%tc_crit_on) .and. &
        (sp%lifeform .ne. 0 .OR.(sp%lifeform .eq. 0 .and. cc%layer==1))

      cc_firstday = .false.
      if (TURN_ON_life) then
        cc%status = LEAF_ON ! Turn on a growing season
        cc_firstday = .True.
      endif

      ! Reset grass density at the first day of a growing season
      if (cc_firstday .and. sp%lifeform ==0 .and. cc%age>2.) then
        
        ! reset grass density and size for perenials
        ccNSC   = (cc%NSC +cc%bl +  cc%bsw  +cc%bHW  +cc%br   +cc%seedC) * cc%nindivs
        ccNSN   = (cc%NSN +cc%leafN+cc%sapwN+cc%woodN+cc%rootN+cc%seedN) * cc%nindivs
        
        ! reset
        cc%nindivs = MIN(ccNSC /sp%seedlingsize, ccNSN/(sp%seedlingsize/sp%CNroot0))
        cc%bsw = f_initialBSW *sp%seedlingsize  ! for setting up a initial size
        cc%br    = 0.25 * cc%bsw
        cc%bl    = 0.0
        cc%bHW   = 0.0
        cc%seedC = 0.0
        cc%nsc   = ccNSC/cc%nindivs - (cc%bl+ cc%bsw+cc%bHW+cc%br+cc%seedC)
        
        ! nitrogen pools
        cc%sapwN = cc%bsw  /sp%CNsw0
        cc%rootN = cc%br   /sp%CNroot0
        cc%leafN = 0.0
        cc%woodN = 0.0
        cc%seedN = 0.0
        cc%NSN   = ccNSN/cc%nindivs - (cc%leafN+cc%sapwN+cc%woodN+cc%rootN+cc%seedN)

        call rootarea_and_verticalprofile( cc )
        call init_cohort_allometry( cc )
      endif
      end associate

    enddo cohortloop2

    if (TURN_ON_life) call relayer_cohorts( vegn )

    ! OFF of a growing season
    cohortloop3: do i = 1,vegn%n_cohorts

      cc => vegn%cohorts(i)
      associate (sp => spdata(cc%species) )
      TURN_OFF_life = (sp%phenotype  == 0 .and.     &
      cc%status == LEAF_ON .and.     &
      cc%gdd > sp%gdd_crit+600. .and. &
      vegn%tc_pheno < sp%tc_crit)
      end associate

      if (TURN_OFF_life) then
        cc%status = LEAF_OFF  ! Turn off a growing season
        cc%gdd   = 0.0        ! Start to counting a new cycle of GDD
        vegn%gdd = 0.0
      endif

      ! leaf fall
      call Seasonal_fall(cc,vegn)
    
    enddo cohortloop3

  end subroutine vegn_phenology


  subroutine Seasonal_fall( cc, vegn )
    !////////////////////////////////////////////////////////////////
    ! Leaf and stem fall
    ! sum leaf and stem fall for deciduous plants, including deciduous trees and grasses
    ! Code from BiomeE-Allocation
    !---------------------------------------------------------------
    implicit none
    type(cohort_type), intent(inout) :: cc
    type(vegn_tile_type), intent(inout) :: vegn
    ! local variables
    real    :: loss_coarse, loss_fine, lossN_coarse, lossN_fine
    real    :: dAleaf, dBL, dBR, dNL, dNR, dBStem, dNStem      ! per day
    real    :: leaf_fall_rate, root_mort_rate      ! per day

    leaf_fall_rate = 0.05; root_mort_rate = 0.025

    !    End a growing season: leaves fall for deciduous
    associate (sp => spdata(cc%species) )
    
    if (cc%status == LEAF_OFF .AND. cc%bl > 0.0) then
      dBL = min(leaf_fall_rate * cc%bl_max, cc%bl)
      dBR = min( root_mort_rate * cc%br_max, cc%br)  ! Just for test: keep roots
      dBStem = 0.0 ! trees
      dNStem = 0.0 ! trees
      if (sp%lifeform==0) then  ! grasses
        dBStem = MIN(1.0,dBL/cc%bl) * cc%bsw
        dNStem = MIN(1.0,dBL/cc%bl) * cc%sapwN
      endif
      ! Nitrogen out
      if (cc%bl>0) then
        dNL = dBL/cc%bl * cc%leafN !dBL/sp%CNleaf0
      else
        dNL = 0.0
      endif

      if (cc%br>0) then
        dNR = dBR/cc%br * cc%rootN !dBR/sp%CNroot0
      else
        dNR = 0.0
      endif

      dAleaf = leaf_area_from_biomass(dBL,cc%species)

      !       Retranslocation to NSC and NSN
      cc%nsc = cc%nsc + l_fract  * (dBL + dBR + dBStem)
      cc%NSN = cc%NSN + retransN * (dNL + dNR + dNStem)
      !       update plant pools
      cc%bl    = cc%bl  - dBL
      cc%br    = cc%br  - dBR
      cc%bsw   = cc%bsw - dBStem ! for grass

      cc%leafN = cc%leafN - dNL
      cc%rootN = cc%rootN - dNR
      cc%sapwN = cc%sapwN - dNStem
      !       update NPP for leaves, fine roots, and wood

      cc%NPPleaf = cc%NPPleaf - l_fract * dBL
      cc%NPProot = cc%NPProot - l_fract * dBR
      cc%NPPwood = cc%NPPwood - l_fract * dBStem
      cc%leafarea= leaf_area_from_biomass(cc%bl,cc%species)
      cc%lai     = cc%leafarea/(cc%crownarea *(1.0-sp%internal_gap_frac))

      ! Update plant size (for grasses)
      !call init_cohort_allometry( cc )

      !       put C and N into soil pools:  Substraction of C and N from leaf and root pools
      loss_coarse  = (1.-l_fract) * cc%nindivs * (dBStem+dBL - dAleaf * LMAmin)
      loss_fine    = (1.-l_fract) * cc%nindivs * (dBR        + dAleaf * LMAmin)
      lossN_coarse = (1.-retransN)* cc%nindivs * (dNStem+dNL - dAleaf * sp%LNbase)
      lossN_fine   = (1.-retransN)* cc%nindivs * (dNR        + dAleaf * sp%LNbase)

      vegn%metabolicL = vegn%metabolicL +  &
      fsc_fine * loss_fine + fsc_wood * loss_coarse
      vegn%structuralL = vegn%structuralL +   &
      (1.-fsc_fine)*loss_fine + (1.-fsc_wood)*loss_coarse

      !       Nitrogen to soil SOMs
      vegn%metabolicN  = vegn%metabolicN +    &
      fsc_fine * lossN_fine + fsc_wood * lossN_coarse
      vegn%structuralN = vegn%structuralN +   &
      (1.-fsc_fine) * lossN_fine + (1.-fsc_wood) * lossN_coarse

      !       annual N from plants to soil
      vegn%N_P2S_yr = vegn%N_P2S_yr + lossN_fine + lossN_coarse
    endif
    end associate
  
  end subroutine Seasonal_fall


  subroutine vegn_nat_mortality (vegn)
    !////////////////////////////////////////////////////////////////
    ! Determines mortality and updates tile
    !---------------------------------------------------------------
    use md_interface_lm3ppa, only: myinterface
    
    !   TODO: update background mortality rate as a function of wood density (Weng, Jan. 07 2017)
    type(vegn_tile_type), intent(inout) :: vegn
    ! real, intent(in) :: deltat ! seconds since last mortality calculations, s

    ! ---- local vars
    type(cohort_type), pointer :: cc => null()
    ! type(spec_data_type),   pointer :: sp

    ! integer :: idx(vegn%n_cohorts)
    real :: deathrate = 0 ! mortality rate, 1/year
    real :: deadtrees ! number of trees that died over the time step
    integer :: totCC,i,k
    ! real :: nindivs_new, frac_new
    real, dimension(:), allocatable :: cai_partial != 0.0 !max_cohorts
    real, parameter :: min_nindivs = 1e-5 ! 2e-15 ! 1/m. If nindivs is less than this number, 
    ! then the entire cohort is killed; 2e-15 is approximately 1 individual per Earth 
    ! logical :: merged(vegn%n_cohorts) ! mask to skip cohorts that were already merged
    real :: cCAI
    real :: dn ! number of trees that died due to CAI_partial>CAI_max
    real :: param_dbh_under 
    real :: param_nsc_under 
    real :: param_gr_under
    real :: param_dbh 
    real :: param_nsc 
    real :: param_gr
    real :: CAI_max

    if ((trim(myinterface%params_siml%method_mortality) == "const_selfthin")) then

      ! Remove a big amount of very small trees first
      if(cc%layer > 1) deathrate = 0.2 !sp%mortrate_d_u
      deadtrees = cc%nindivs * deathrate
      call plant2soil(vegn,cc,deadtrees)
      ! Update plant density
      cc%nindivs = cc%nindivs - deadtrees

      ! set calibratable mortality parameter
      CAI_max = myinterface%params_tile%par_mort

      ! check if current CAI is greater than maximum CAI
      ! print*, "CAI_max, CAI", CAI_max, vegn%CAI
      ! ! ! xxx check whether cohorts are ranked w.r.t. height
      ! print*, "height", vegn%cohorts%height 
      ! print*, "vegn%n_cohorts", vegn%n_cohorts 

      ! Calculate cumulative CAI from shortest trees
      totCC = vegn%n_cohorts
      allocate(cai_partial(totCC))

      ! calculate cai_partial and the number of cohorts with cai_partial < CAI_max (keep them)
      cai_partial = 0.0
      do i = totCC, 1, -1
        cc => vegn%cohorts(i)
        cCAI = cc%crownarea * cc%nindivs
        if (i==totCC) then
          cai_partial(i) = cCAI
        else
          cai_partial(i) = cai_partial(i+1) + cCAI
        end if
      enddo
      ! write(*,*)"cai_partial", cai_partial
      ! write(*,*)'k,totCC',k, totCC
      ! Kill the trees that lead to total CAI > CAI_max
      k = 0 ! for checking how many cohorts trimmed
      do i =1, totCC-1 ! at least keep the last cohort (totCC)
        cc => vegn%cohorts(i)
        if(cai_partial(i)>CAI_max)then
          dn = (cai_partial(i) - max(CAI_max,cai_partial(i+1)))/cc%crownarea
          ! Carbon and Nitrogen from dead plants to soil pools
          call plant2soil(vegn,cc,dn)
          ! Update plant density
          cc%nindivs = cc%nindivs - dn
          k = k + 1
          ! write(*,*)'dn=',dn,'k=',k
        else
         exit
        endif
      enddo
      ! Remove the cohorts with 0 individuals, (never used b/c k<2)
      if(k >= 2) call kill_lowdensity_cohorts(vegn)

      !final check, can be removed if the model runs well
      cai_partial = 0.0
      do i = vegn%n_cohorts, 1, -1
        cc => vegn%cohorts(i)
        cCAI = cc%crownarea * cc%nindivs
        if (i==vegn%n_cohorts) then
          cai_partial(i) = cCAI
        else
          cai_partial(i) = cai_partial(i+1) + cCAI
        end if
      enddo

      ! write(*,*)"cai_partial2", cai_partial
      ! write(*,*)'k,totCC-2',k, totCC
      ! end of final check
      ! print*, "cCAI", cCAI

      deallocate(cai_partial)
 
    else

      do i = 1, vegn%n_cohorts
        cc => vegn%cohorts(i)
        associate ( sp => spdata(cc%species))

        if ((trim(myinterface%params_siml%method_mortality) == "cstarvation")) then
          
          ! set calibratable parameter
          param_nsc_under = myinterface%params_tile%par_mort_under
          param_nsc       = myinterface%params_tile%par_mort

          ! Understory mortality
          if (cc%layer > 1) then !
            deathrate = param_nsc_under * sp%mortrate_d_u * &
                     (1. + A_mort*exp(B_mort*cc%dbh))/ &
                     (1. +        exp(B_mort*cc%dbh)) 

          else  
          ! Canopy mortality
            if (cc%bl_max > 0) then
            deathrate = param_nsc * 0.05 * (exp(-3.5*(cc%nsc/cc%bl_max))/(0.01+exp(-3.5*(cc%nsc/cc%bl_max)))) ! -3.5,-2.5,-2
            endif
          endif

        else if ((trim(myinterface%params_siml%method_mortality) == "growthrate")) then
          
          ! set calibratable parameter
          param_gr_under = myinterface%params_tile%par_mort_under
          param_gr       = myinterface%params_tile%par_mort

          ! Understory mortality
          if (cc%layer > 1) then !
            deathrate = param_gr_under * sp%mortrate_d_u * &
                     (1. + A_mort*exp(B_mort*cc%dbh))/ &
                     (1. +        exp(B_mort*cc%dbh)) 
          else  
          ! Canopy mortality
          ! deathrate = param_gr * 0.05 *    &
          !                  (1.*exp(1*(cc%bsw+cc%bHW-cc%ABG_ys-6.0))/ &
          !                  (1. + exp(1*(cc%bsw+cc%bHW-cc%ABG_ys-6.0))))
          deathrate = min(1.0, param_dbh * 0.015 * cc%dbh ** 1.5) ! 1.5, 1.6, 1.7
          endif
          ! print*, "cc%dbh-cc%DBH_ys", cc%dbh-cc%DBH_ys
          ! print*, "cc%bsw+cc%bHW-cc%ABG_ys", cc%bsw+cc%bHW-cc%ABG_ys

        else if ((trim(myinterface%params_siml%method_mortality) == "dbh")) then 
     
          ! set calibratable parameter
          param_dbh_under = myinterface%params_tile%par_mort_under
          param_dbh       = myinterface%params_tile%par_mort

          if (sp%lifeform==0)then  ! for grasses
            if(cc%layer > 1) then
              deathrate = sp%mortrate_d_u
            else
              deathrate = sp%mortrate_d_c
            endif
          else                    ! for trees
            if (cc%layer > 1) then ! Understory layer mortality Weng 2015: deathrate = 0.075*(1+9*exp(-60*cc%dbh))/(1+exp(-60*cc%dbh))
              deathrate = param_dbh_under * sp%mortrate_d_u * &
                     (1. + A_mort*exp(B_mort*cc%dbh))/ &
                     (1. +        exp(B_mort*cc%dbh)) 

            else  ! First layer mortality Weng 2015: deathrate = 0.01*(1+5*exp(4*(cc%dbh-2)))/(1+exp(4*(cc%dbh-2)))
              if(myinterface%params_siml%do_U_shaped_mortality)then
                ! deathrate = param_dbh * 0.1 *    &
                !            (1.*exp(2.*(cc%dbh-1))/  &
                !            (1. + exp(2.*(cc%dbh-1))))
                deathrate = min(1.0, param_dbh * cc%dbh ** 1.5) ! 1.5, 2.5, 5
              else
                deathrate = sp%mortrate_d_c !0.01
              endif
            endif
          endif
         
        endif

        deathrate = deathrate + 0.01
        deadtrees = cc%nindivs * deathrate

        ! record mortality rates at cohort level
        cc%deathratevalue   = deathrate

        ! Carbon and Nitrogen from dead plants to soil pools
        call plant2soil(vegn,cc,deadtrees)

        ! Update plant density
        cc%nindivs = cc%nindivs - deadtrees
        ! print*, "cc%nindivs", cc%nindivs
        ! vegn%n_deadtrees = deadtrees
        ! vegn%c_deadtrees = vegn%c_deadtrees + deadtrees*(cc%NSC + cc%seedC + cc%bl + cc%br + cc%bsw + cc%bHW)
        end associate
      enddo

      ! Remove the cohorts with very few individuals
<<<<<<< HEAD
      call kill_lowdensity_cohorts( vegn )    
=======
      call kill_lowdensity_cohorts( vegn )
>>>>>>> 9b5ee73d

    endif

  end subroutine vegn_nat_mortality

  subroutine vegn_annual_starvation( vegn ) ! Annual
    !////////////////////////////////////////////////////////////////
    ! Mortality due to C starvation (NSC below threshold)
    ! Starvation due to low NSC and annual NPP
    ! Code from BiomeE-Allocation
    !---------------------------------------------------------------
    type(vegn_tile_type), intent(inout) :: vegn

    ! local variables --------
    real :: deathrate ! mortality rate, 1/year
    real :: deadtrees ! number of trees that died over the time step
    integer :: i
    type(cohort_type), pointer :: cc
    ! type(cohort_type), dimension(:), pointer :: ccold, ccnew

    do i = 1, vegn%n_cohorts
      
      cc => vegn%cohorts(i)
      associate ( sp => spdata(cc%species)  )

      ! Mortality due to starvation
      deathrate = 0.0
     
      if (cc%nsc < 0.01*cc%bl_max) then

        deathrate = 1.0
        deadtrees = cc%nindivs * deathrate !individuals / m2

        ! Carbon and Nitrogen from plants to soil pools
        call plant2soil(vegn, cc, deadtrees)

        ! update cohort individuals
        cc%nindivs = 0.0 ! cc%nindivs*(1.0 - deathrate)

        ! print*,'i, deadtrees', i, deadtrees

      else
        deathrate = 0.0
      endif
      end associate
    enddo
    ! Remove the cohorts with 0 individuals
    call kill_lowdensity_cohorts( vegn )

  end subroutine vegn_annual_starvation


  subroutine plant2soil(vegn,cc,deadtrees)
    !////////////////////////////////////////////////////////////////
    ! Transfer of deat biomass to litter pools
    ! Code from BiomeE-Allocation
    !---------------------------------------------------------------
    type(vegn_tile_type), intent(inout) :: vegn
    type(cohort_type),    intent(inout) :: cc
    real,                 intent(in)    :: deadtrees ! dead trees/m2

    ! local variables --------
    real :: loss_fine,loss_coarse
    real :: lossN_fine,lossN_coarse
    ! integer :: i

    associate (sp => spdata(cc%species))

    ! Carbon and Nitrogen from plants to soil pools
    loss_coarse  = deadtrees * (cc%bHW + cc%bsw   + cc%bl    - cc%leafarea*LMAmin)
    loss_fine    = deadtrees * (cc%nsc + cc%seedC + cc%br    + cc%leafarea*LMAmin)
    lossN_coarse = deadtrees * (cc%woodN+cc%sapwN + cc%leafN - cc%leafarea*sp%LNbase)
    lossN_fine   = deadtrees * (cc%rootN+cc%seedN + cc%NSN   + cc%leafarea*sp%LNbase)

    vegn%metabolicL  = vegn%metabolicL + fsc_fine *loss_fine + fsc_wood *loss_coarse
    vegn%structuralL = vegn%structuralL + (1.0-fsc_fine)*loss_fine + (1.0-fsc_wood)*loss_coarse

    vegn%metabolicN = vegn%metabolicN + fsc_fine *lossN_fine + fsc_wood *lossN_coarse
    vegn%structuralN = vegn%structuralN + (1.-fsc_fine)*lossN_fine +(1.-fsc_wood)*lossN_coarse

    ! annual N from plants to soil
    vegn%N_P2S_yr = vegn%N_P2S_yr + lossN_fine + lossN_coarse

    ! record mortality
    ! cohort level
    cc%n_deadtrees   = deadtrees
    cc%c_deadtrees   = loss_coarse + loss_fine 
    cc%m_turnover    = cc%m_turnover + loss_coarse + loss_fine
    ! cc%c_deadtrees   = deadtrees * (cc%nsc + cc%seedC + cc%bl + cc%br + cc%bsw + cc%bHW) 
    
    ! vegn%n_deadtrees   = vegn%n_deadtrees + deadtrees
    ! vegn%c_deadtrees   = vegn%c_deadtrees + deadtrees * (cc%NSC + cc%seedC + cc%bl + cc%br + cc%bsw + cc%bHW)
    
    ! ! print*, "vegn%n_deadtrees", vegn%n_deadtrees
    ! print*, "deadtrees", deadtrees
    ! print*, "cc%n_deadtrees", cc%n_deadtrees
    ! print*, "vegn%n_deadtrees", vegn%n_deadtrees
    ! print*, "vegn%n_deadtrees", vegn%n_deadtrees
    ! print*, "vegn%c_deadtrees", vegn%c_deadtrees

    end associate

  end subroutine plant2soil


  subroutine vegn_reproduction( vegn )
    !////////////////////////////////////////////////////////////////
    ! Reproduction of each canopy cohort, yearly time step
    ! calculate the new cohorts added in this step and states:
    ! tree density, DBH, woddy and fine biomass
    ! Code from BiomeE-Allocation
    !---------------------------------------------------------------
    type(vegn_tile_type), intent(inout) :: vegn

    ! local variables
    type(cohort_type), pointer :: cc ! parent and child cohort pointers
    type(cohort_type), dimension(:), pointer :: ccold, ccnew   ! pointer to old cohort array
    integer, dimension(16) :: reproPFTs
    real,    dimension(16) :: seedC, seedN ! seed pool of productible PFTs
    ! real :: failed_seeds, N_failedseed !, prob_g, prob_e
    integer :: newcohorts, matchflag, nPFTs ! number of new cohorts to be created
    integer :: nCohorts, istat
    integer :: i, k ! cohort indices

    ! Looping through all reproductable cohorts and Check if reproduction happens
    reproPFTs = -999 ! the code of reproductive PFT
    vegn%totseedC = 0.0
    vegn%totseedN = 0.0
    vegn%totNewCC = 0.0
    vegn%totNewCN = 0.0
    seedC = 0.0
    seedN = 0.0
    nPFTs = 0

    cohortloop1: do k=1, vegn%n_cohorts
      cc => vegn%cohorts(k)

      if (cohort_can_reproduce( cc )) then
        matchflag = 0
        do i=1,nPFTs
          if (cc%species == reproPFTs(i)) then
            seedC(i) = seedC(i) + cc%seedC  * cc%nindivs
            seedN(i) = seedN(i) + cc%seedN  * cc%nindivs
            ! reset parent's seed C and N
            vegn%totSeedC = vegn%totSeedC + cc%seedC  * cc%nindivs
            vegn%totSeedN = vegn%totSeedN + cc%seedN  * cc%nindivs
            cc%seedC = 0.0
            cc%seedN = 0.0
            matchflag = 1
            exit
          endif
        enddo
        if (matchflag==0) then ! when it is a new PFT, put it to the next place
          nPFTs            = nPFTs + 1 ! update the number of reproducible PFTs
          reproPFTs(nPFTs) = cc%species ! PFT number
          seedC(nPFTs)     = cc%seedC * cc%nindivs ! seed carbon
          seedN(nPFTs)     = cc%seedN * cc%nindivs ! seed nitrogen
          vegn%totSeedC = vegn%totSeedC + cc%seedC  * cc%nindivs
          vegn%totSeedN = vegn%totSeedN + cc%seedN  * cc%nindivs
          ! reset parent's seed C and N
          cc%seedC = 0.0
          cc%seedN = 0.0
        endif
      endif ! cohort_can_reproduce
    enddo cohortloop1

    ! Generate new cohorts
    newcohorts = nPFTs

    if (newcohorts >= 1) then   ! build new cohorts for seedlings
      
      ccold => vegn%cohorts ! keep old cohort information
      nCohorts = vegn%n_cohorts + newcohorts
      allocate(ccnew(1:nCohorts), STAT = istat)
      ccnew(1:vegn%n_cohorts) = ccold(1:vegn%n_cohorts) ! copy old cohort information
      vegn%cohorts => ccnew

      deallocate (ccold)

      ! set up new cohorts
      k = vegn%n_cohorts
      do i = 1, newcohorts
        
        k = k+1 ! increment new cohort index
        cc => vegn%cohorts(k)
        
        ! Give the new cohort an ID
        cc%ccID = MaxCohortID + i
        
        ! update child cohort parameters
        associate (sp => spdata(reproPFTs(i))) ! F2003
        
        ! density
        cc%nindivs = seedC(i)/sp%seedlingsize

        cc%species = reproPFTs(i)
        cc%status  = LEAF_OFF
        cc%firstlayer = 0
        cc%topyear = 0.0
        cc%age     = 0.0

        ! Carbon pools
        cc%bl      = 0.0 * sp%seedlingsize
        cc%br      = 0.1 * sp%seedlingsize
        cc%bsw     = f_initialBSW * sp%seedlingsize
        cc%bHW     = 0.0 * sp%seedlingsize
        cc%seedC   = 0.0
        cc%nsc     = sp%seedlingsize - cc%bsw -cc%br !
        
        call rootarea_and_verticalprofile( cc )

        ! Nitrogen pools
        cc%leafN  = cc%bl/sp%CNleaf0
        cc%rootN  = cc%br/sp%CNroot0
        cc%sapwN  = cc%bsw/sp%CNsw0
        cc%woodN  = cc%bHW/sp%CNwood0
        cc%seedN  = 0.0

        if (cc%nindivs>0.0) then
          cc%NSN    = sp%seedlingsize * seedN(i) / seedC(i) -  &
          (cc%leafN + cc%rootN + cc%sapwN + cc%woodN)
        end if 

        vegn%totNewCC = vegn%totNewCC + cc%nindivs*(cc%bl + cc%br + cc%bsw + cc%bHW + cc%nsc)
        vegn%totNewCN = vegn%totNewCN + cc%nindivs*(cc%leafN + cc%rootN + cc%sapwN + cc%woodN + cc%NSN)

        call init_cohort_allometry( cc )
        !        ! seeds fail
        !cc%nindivs = cc%nindivs * sp%prob_g * sp%prob_e
        !       put failed seeds to soil carbon pools
        !        failed_seeds = 0.0 ! (1. - sp%prob_g*sp%prob_e) * seedC(i)!!

        !        vegn%litter = vegn%litter + failed_seeds
        !        vegn%metabolicL = vegn%metabolicL +        fsc_fine *failed_seeds
        !        vegn%structuralL = vegn%structuralL + (1.0 - fsc_fine)*failed_seeds

        !      Nitrogen of seeds to soil SOMs
        !        N_failedseed= 0.0 ! (1.-sp%prob_g*sp%prob_e)   * seedN(i)
        !        vegn%metabolicN  = vegn%metabolicN   +        fsc_fine * N_failedseed
        !        vegn%structuralN = vegn%structuralN  + (1.0 - fsc_fine)* N_failedseed

        !       annual N from plants to soil
        !   vegn%N_P2S_yr = vegn%N_P2S_yr + N_failedseed

        end associate   ! F2003
      enddo

      MaxCohortID = MaxCohortID + newcohorts
      vegn%n_cohorts = k
      ccnew => null()
      
      call zero_diagnostics( vegn )
    
    endif ! set up new born cohorts

  end subroutine vegn_reproduction


  function cohort_can_reproduce( cc ); logical cohort_can_reproduce
    !////////////////////////////////////////////////////////////////
    ! Determine whether a cohort can reproduce, based on criteria:
    ! - is in top canopy layer
    ! - is actually present
    ! - has reached reproductive maturity (age)
    ! - C and N in seed pool is sufficiently large to satisfy mass of a new seedling
    ! Code from BiomeE-Allocation
    !---------------------------------------------------------------
    type(cohort_type), intent(in) :: cc

    associate (sp => spdata(cc%species) )! F2003
      cohort_can_reproduce = (cc%layer == 1 .and. &
        cc%nindivs > 0.0 .and. &
        cc%age   > sp%maturalage.and. &
        cc%seedC > sp%seedlingsize .and. &
        cc%seedN > sp%seedlingsize/sp%CNseed0)
    end associate

  end function


  subroutine vegn_species_switch(vegn, N_SP, iyears, FREQ)
    !////////////////////////////////////////////////////////////////
    ! switch the species of the first cohort to another species
    ! bugs !!!!!!
    ! Code from BiomeE-Allocation
    !---------------------------------------------------------------
    type(vegn_tile_type), intent(inout) :: vegn
    integer, intent(in):: N_SP  ! total species in model run settings
    integer, intent(in):: iyears
    integer, intent(in):: FREQ  ! frequency of species switching

    ! local variables --------
    real :: loss_fine,loss_coarse
    real :: lossN_fine,lossN_coarse
    ! integer :: i, k
    type(cohort_type), pointer :: cc

    cc => vegn%cohorts(1)
    associate (sp => spdata(cc%species)) ! F2003

    if (cc%bl > 0.0) then 
      ! remove all leaves to keep mass balance
      loss_coarse  = cc%nindivs * (cc%bl - cc%leafarea*LMAmin)
      loss_fine    = cc%nindivs *  cc%leafarea*LMAmin
      lossN_coarse = cc%nindivs * (cc%leafN - cc%leafarea*sp%LNbase)
      lossN_fine   = cc%nindivs *  cc%leafarea*sp%LNbase

      ! Carbon to soil pools
      vegn%metabolicL  = vegn%metabolicL  + fsc_fine *loss_fine + &
        fsc_wood *loss_coarse
      vegn%structuralL = vegn%structuralL + (1.0-fsc_fine)*loss_fine + &
        (1.0-fsc_wood)*loss_coarse

      ! Nitrogen to soil pools
      vegn%metabolicN = vegn%metabolicN + fsc_fine  *lossN_fine +   &
        fsc_wood *lossN_coarse
      vegn%structuralN = vegn%structuralN +(1.-fsc_fine) *lossN_fine +   &
        (1.-fsc_wood)*lossN_coarse

      ! annual N from plants to soil
      vegn%N_P2S_yr = vegn%N_P2S_yr + lossN_fine + lossN_coarse

      ! remove leaves
      cc%bl = 0.0

    endif
    end associate
    
    ! Change species
    cc%species = mod(iyears/FREQ,N_SP)+2

  end subroutine vegn_species_switch


  subroutine relayer_cohorts( vegn )
    !////////////////////////////////////////////////////////////////
    ! Arrange crowns into canopy layers according to their height and 
    ! crown areas.
    ! Code from BiomeE-Allocation
    !---------------------------------------------------------------
    type(vegn_tile_type), intent(inout) :: vegn ! input cohorts

    ! ---- local constants
    real, parameter :: tolerance = 1e-4
    real, parameter :: layer_vegn_cover = 1.0   

    ! local variables
    integer :: idx(vegn%n_cohorts) ! indices of cohorts in decreasing height order
    integer :: i ! new cohort index
    integer :: k ! old cohort index
    integer :: L ! layer index (top-down)
    integer :: N0,N1 ! initial and final number of cohorts 
    real    :: frac ! fraction of the layer covered so far by the canopies
    type(cohort_type), pointer :: cc(:), new(:)
    real    :: nindivs

    !  rand_sorting = .TRUE. ! .False.

    ! rank cohorts in descending order by height. For now, assume that they are 
    ! in order
    N0 = vegn%n_cohorts; cc=>vegn%cohorts
    call rank_descending(cc(1:N0)%height,idx)

    ! calculate max possible number of new cohorts : it is equal to the number of
    ! old cohorts, plus the number of layers -- since the number of full layers is 
    ! equal to the maximum number of times an input cohort can be split by a layer 
    ! boundary.
    N1 = vegn%n_cohorts + int( sum( cc(1:N0)%nindivs * cc(1:N0)%crownarea ) )
    allocate(new(N1))

    ! copy cohort information to the new cohorts, splitting the old cohorts that 
    ! stride the layer boundaries
    i = 1 
    k = 1 
    L = 1 
    frac = 0.0 
    nindivs = cc(idx(k))%nindivs

    do 
      new(i)         = cc(idx(k))
      new(i)%nindivs = min(nindivs,(layer_vegn_cover-frac)/cc(idx(k))%crownarea)
      new(i)%layer   = L
      if (L==1) new(i)%firstlayer = 1

      !    if (L>1)  new(i)%firstlayer = 0  ! switch off "push-down effects"
      frac = frac+new(i)%nindivs*new(i)%crownarea
      nindivs = nindivs - new(i)%nindivs

      if (abs(nindivs*cc(idx(k))%crownarea)<tolerance) then
        new(i)%nindivs = new(i)%nindivs + nindivs ! allocate the remainder of individuals to the last cohort
        if (k==N0) exit ! end of loop
        k = k+1 ; nindivs = cc(idx(k))%nindivs  ! go to the next input cohort
      endif

      if (abs(layer_vegn_cover - frac)<tolerance) then
        L = L+1 ; frac = 0.0              ! start new layer
      endif

      ! write(*,*)i, new(i)%layer
      i = i+1
    
    enddo

    ! replace the array of cohorts
    deallocate(vegn%cohorts)
    vegn%cohorts => new 
    vegn%n_cohorts = i

    ! update layer fraction for each cohort
    do i=1, vegn%n_cohorts
      vegn%cohorts(i)%layerfrac = vegn%cohorts(i)%nindivs * vegn%cohorts(i)%crownarea
    enddo

  end subroutine relayer_cohorts


  subroutine vegn_tissue_turnover( vegn )
    !////////////////////////////////////////////////////////////////
    ! Tissue turnover and transfer to litter pools
    ! Code from BiomeE-Allocation
    !---------------------------------------------------------------
    type(vegn_tile_type), intent(inout) :: vegn

    ! local variables
    type(cohort_type), pointer :: cc    ! current cohort
    real :: loss_coarse, loss_fine, lossN_coarse, lossN_fine
    real :: alpha_L   ! turnover rate of leaves
    real :: alpha_S   ! turnover rate of stems
    real :: dBL, dBR, dBStem  ! leaf and fine root carbon tendencies
    real :: dNL, dNR, dNStem  ! leaf and fine root nitrogen tendencies
    real :: dAleaf ! leaf area decrease due to dBL
    integer :: i

    ! update plant carbon and nitrogen for all cohorts
    do i = 1, vegn%n_cohorts
      cc => vegn%cohorts(i)
      associate ( sp => spdata(cc%species) )

      !    Turnover of leaves and roots regardless of the STATUS of leaf
      !    longevity. Deciduous: 0; Evergreen 0.035/LMa
      !    root turnover
      if (cc%status==LEAF_OFF) then
        alpha_L = sp%alpha_L ! 60.0 ! yr-1, for decuduous leaf fall
      else
        alpha_L = sp%alpha_L
      endif

      ! Stem turnover
      if (sp%lifeform == 0) then
        alpha_S = alpha_L
      else
        alpha_S = 0.0
      endif
      dBL    = cc%bl    *    alpha_L  /days_per_year
      dNL    = cc%leafN *    alpha_L  /days_per_year

      dBStem = cc%bsw   *    alpha_S  /days_per_year
      dNStem = cc%sapwN *    alpha_S  /days_per_year

      dBR    = cc%br    * sp%alpha_FR /days_per_year
      dNR    = cc%rootN * sp%alpha_FR /days_per_year

      dAleaf = leaf_area_from_biomass(dBL, cc%species)

      ! Retranslocation to NSC and NSN
      cc%nsc = cc%nsc + l_fract  * (dBL + dBR + dBStem)
      cc%NSN = cc%NSN + retransN * (dNL + dNR + dNStem)

      ! update plant pools
      cc%bl    = cc%bl    - dBL
      cc%bsw   = cc%bsw   - dBStem
      cc%br    = cc%br    - dBR

      cc%leafN = cc%leafN - dNL
      cc%sapwN = cc%sapwN - dNStem
      cc%rootN = cc%rootN - dNR

      ! update leaf area and LAI
      cc%leafarea= leaf_area_from_biomass(cc%bl, cc%species)
      cc%lai     = cc%leafarea / (cc%crownarea *(1.0-sp%internal_gap_frac))

      !    update NPP for leaves, fine roots, and wood
      cc%NPPleaf = cc%NPPleaf - l_fract * dBL
      cc%NPProot = cc%NPProot - l_fract * dBR
      cc%NPPwood = cc%NPPwood - l_fract * dBStem

      !    put C and N into soil pools
      loss_coarse  = (1.-l_fract) * cc%nindivs * (dBL - dAleaf * LMAmin    + dBStem)
      loss_fine    = (1.-l_fract) * cc%nindivs * (dBR + dAleaf * LMAmin)
      lossN_coarse = (1.-retransN)* cc%nindivs * (dNL - dAleaf * sp%LNbase + dNStem)
      lossN_fine   = (1.-retransN)* cc%nindivs * (dNR + dAleaf * sp%LNbase)

      vegn%metabolicL = vegn%metabolicL   +  &
        fsc_fine * loss_fine + fsc_wood * loss_coarse
      vegn%structuralL = vegn%structuralL +  &
        ((1.-fsc_fine)*loss_fine + (1.-fsc_wood)*loss_coarse)

      !    Nitrogen to soil SOMs
      vegn%metabolicN  = vegn%metabolicN +    &
        fsc_fine * lossN_fine + fsc_wood * lossN_coarse
      vegn%structuralN = vegn%structuralN + &
        (1.-fsc_fine) * lossN_fine + (1.-fsc_wood) * lossN_coarse

      !    annual N from plants to soil
      vegn%N_P2S_yr = vegn%N_P2S_yr + lossN_fine + lossN_coarse

      ! record continuous biomass turnover (not linked to mortality)
      cc%m_turnover = cc%m_turnover + loss_coarse + loss_fine

      end associate
    enddo

  end subroutine vegn_tissue_turnover
  

  
  subroutine vegn_N_uptake(vegn, tsoil)
    !//////////////////////////////////////////////////////////////////////
    ! Mineral N uptake from the soil
    ! Code from BiomeE-Allocation
    !----------------------------------------------------------------------
    type(vegn_tile_type), intent(inout) :: vegn
    real, intent(in) :: tsoil ! average temperature of soil, deg K

    ! local variables
    type(cohort_type),pointer :: cc

    real    :: rho_N_up0 = 0.1 ! 0.05 ! hourly N uptake rate, fraction of the total mineral N
    real    :: N_roots0  = 0.4  ! root biomass at half max N-uptake rate,kg C m-2

    real    :: totNup    ! kgN m-2
    real    :: avgNup
    real    :: rho_N_up, N_roots   ! actual N uptake rate
    ! logical :: NSN_not_full
    integer :: i

    ! xxx try
    vegn%mineralN = 0.2

    ! Nitrogen uptake parameter
    ! It considers competition here. How much N one can absorp depends on 
    ! how many roots it has and how many roots other individuals have.
    N_Roots  = 0.0
    vegn%N_uptake = 0.0

    if (vegn%mineralN > 0.0) then
    
      do i = 1, vegn%n_cohorts
        cc => vegn%cohorts(i)
        associate (sp => spdata(cc%species))

        cc%NSNmax = sp%fNSNmax*(cc%bl_max/(sp%CNleaf0*sp%leafLS)+cc%br_max/sp%CNroot0) !5.0 * (cc%bl_max/sp%CNleaf0 + cc%br_max/sp%CNroot0)) !
        if (cc%NSN < cc%NSNmax) N_Roots = N_Roots + cc%br * cc%nindivs

        end associate
      enddo
      
      ! M-M equation for Nitrogen absoption, McMurtrie et al. 2012, Ecology & Evolution
      ! rate at given root biomass and period of time
      if (N_roots>0.0) then

        ! Add a temperature response equation herefor rho_N_up0 (Zhu Qing 2016)
        rho_N_up = rho_N_up0 * N_roots / (N_roots0 + N_roots) * hours_per_year * myinterface%dt_fast_yr        

        totNup = rho_N_up * vegn%mineralN * exp(9000.0 * (1./298.16 - 1./tsoil)) ! kgN m-2 time step-1

        ! Below code is from BiomeE-Allocation
        avgNup = totNup / N_roots ! kgN time step-1 kg roots-1
        
        ! Nitrogen uptaken by each cohort (N_uptake) - proportional to cohort's root mass
        vegn%N_uptake = 0.0
        do i = 1, vegn%n_cohorts
          cc => vegn%cohorts(i)
          cc%N_uptake  = 0.0
          if (cc%NSN < cc%NSNmax) then
            cc%N_uptake  = cc%br * avgNup ! min(cc%br*avgNup, cc%NSNmax-cc%NSN)
            cc%nsn       = cc%nsn + cc%N_uptake
            cc%annualNup = cc%annualNup + cc%N_uptake !/cc%crownarea
            ! subtract N from mineral N
            vegn%mineralN = vegn%mineralN - cc%N_uptake * cc%nindivs
            vegn%N_uptake = vegn%N_uptake + cc%N_uptake * cc%nindivs
          endif
        enddo
        cc =>null()

      endif ! N_roots>0
    endif
  
  end subroutine vegn_N_uptake


  subroutine SOMdecomposition(vegn, tsoil, thetaS)
    !//////////////////////////////////////////////////////////////////////
    ! Soil organic matter decomposition and N mineralization
    !
    ! Code from BiomeE-Allocation
    !
    ! Nitrogen mineralization and immoblization with microbial C & N pools
    ! it's a new decomposition model with coupled C & N pools and variable 
    ! carbon use efficiency 
    !----------------------------------------------------------------------
    type(vegn_tile_type), intent(inout) :: vegn
    real                , intent(in)    :: tsoil ! soil temperature, deg K 
    real                , intent(in)    :: thetaS
    real :: CUE0=0.4  ! default microbial CUE
    real :: phoMicrobial = 2.5 ! turnover rate of microbes (yr-1)
    real :: CUEfast,CUEslow
    real :: CNm = 10.0  ! Microbial C/N ratio
    real :: NforM, fNM=0.0  ! mineral N available for microbes
    real :: micr_C_loss, fast_L_loss, slow_L_loss
    real :: runoff ! kg m-2 /step
    real :: N_loss
    real :: DON_fast,DON_slow,DON_loss ! Dissolved organic N loss, kg N m-2 step-1
    real :: fDON=0.0   ! 0.02     ! fractio of DON production in decomposition
    real :: fast_N_free 
    real :: slow_N_free 
    real :: CNfast, CNslow
    real :: A  ! decomp rate reduction due to moisture and temperature    

    runoff = vegn%runoff  !* myinterface%dt_fast_yr !kgH2O m-2 yr-1 ->kgH2O m-2/time step, weng 2017-10-15
  
    ! CN ratios of soil C pools
    CNfast = vegn%metabolicL/vegn%metabolicN
    CNslow = vegn%structuralL/vegn%structuralN

    ! C decomposition
    A = A_function(tsoil, thetaS)
    micr_C_loss = vegn%microbialC * (1.0 - exp(-A*phoMicrobial* myinterface%dt_fast_yr))
    fast_L_loss = vegn%metabolicL * (1.0 - exp(-A*K1          * myinterface%dt_fast_yr))
    slow_L_loss = vegn%structuralL* (1.0 - exp(-A*K2          * myinterface%dt_fast_yr))

    ! Carbon use efficiencies of microbes
    NforM = fNM * vegn%mineralN

    ! Default CUE0 adopted from BiomeE-Allocation
    if (slow_L_loss > 0.0) then  
      CUEfast = MIN(CUE0,CNm*(fast_L_loss/CNfast + NforM)/fast_L_loss)
    else
      CUEfast = CUE0
    end if
    if (slow_L_loss > 0.0) then
      CUEslow = MIN(CUE0,CNm*(slow_L_loss/CNslow + NforM)/slow_L_loss)
    else
      CUEslow = CUE0
    end if

    ! update C and N pools
    ! Carbon pools
    vegn%microbialC  = vegn%microbialC - micr_C_loss &
                      + fast_L_loss * CUEfast &
                      + slow_L_loss * CUEslow
    vegn%metabolicL = vegn%metabolicL - fast_L_loss
    vegn%structuralL = vegn%structuralL - slow_L_loss

    fDON        = 0.25 ! 0.25 ! * myinterface%dt_fast_yr ! 0.05 !* myinterface%dt_fast_yr
    runoff      = 0.2 ! 0.2 ! mm day-1
    
    ! Assume it is proportional to decomposition rates
    ! Find some papers!!
    DON_fast    = fDON * fast_L_loss/CNfast * (etaN*runoff)
    DON_slow    = fDON * slow_L_loss/CNslow * (etaN*runoff)
    DON_loss    = DON_fast + DON_slow

    ! Update Nitrogen pools
    vegn%microbialN= vegn%microbialC/CNm
    vegn%metabolicN  = vegn%metabolicN  - fast_L_loss/CNfast - DON_fast
    vegn%structuralN = vegn%structuralN - slow_L_loss/CNslow - DON_slow
    
    ! Mixing of microbes to litters
    vegn%metabolicL   = vegn%metabolicL + MLmixRatio*fast_L_loss * CUEfast
    vegn%metabolicN   = vegn%metabolicN + MLmixRatio*fast_L_loss * CUEfast/CNm
    vegn%structuralL = vegn%structuralL + MLmixRatio*slow_L_loss * CUEslow
    vegn%structuralN = vegn%structuralN + MLmixRatio*slow_L_loss * CUEslow/CNm
    vegn%microbialC  = vegn%microbialC  - MLmixRatio*(fast_L_loss*CUEfast+slow_L_loss*CUEslow)
    vegn%microbialN  = vegn%microbialC/CNm
      
    ! update mineral N pool (mineralN)
    fast_N_free = MAX(0.0, fast_L_loss*(1./CNfast - CUEfast/CNm))
    slow_N_free = MAX(0.0, slow_L_loss*(1./CNslow - CUEslow/CNm))


    N_loss = vegn%mineralN * MIN(0.25, (A * K_nitrogen * myinterface%dt_fast_yr + etaN*runoff))

    vegn%Nloss_yr = vegn%Nloss_yr + N_loss + DON_loss

    vegn%mineralN = vegn%mineralN - N_loss     &
                    + vegn%N_input * myinterface%dt_fast_yr  &
                    + fast_N_free + slow_N_free  &
                    + micr_C_loss/CNm

    vegn%annualN   = vegn%annualN - N_loss     &
                    + vegn%N_input * myinterface%dt_fast_yr  &
                    + fast_N_free + slow_N_free  &
                    + micr_C_loss/CNm

    ! Check if soil C/N is above CN0
    fast_N_free = MAX(0. ,vegn%metabolicN  - vegn%metabolicL/CN0metabolicL)
    slow_N_free = MAX(0. ,vegn%structuralN - vegn%structuralL/CN0structuralL)

    vegn%metabolicN  = vegn%metabolicN  - fast_N_free
    vegn%structuralN = vegn%structuralN - slow_N_free
    vegn%mineralN    = vegn%mineralN + fast_N_free + slow_N_free
    vegn%annualN     = vegn%annualN  + fast_N_free + slow_N_free
    
    ! Heterotrophic respiration: decomposition of litters and SOM, kgC m-2 step-1
    vegn%rh =  (micr_C_loss + fast_L_loss*(1.-CUEfast)+ slow_L_loss*(1.-CUEslow))

  end subroutine SOMdecomposition


  function A_function(tsoil, thetaS) result(A)
    !////////////////////////////////////////////////////////////////
    ! The combined reduction in decomposition rate as a funciton of TEMP and MOIST
    ! Based on CENTURY Parton et al 1993 GBC 7(4):785-809 and Bolker's copy of
    ! CENTURY code
    ! Code from BiomeE-Allocation
    !---------------------------------------------------------------
    real :: A                 ! return value, resulting reduction in decomposition rate
    real, intent(in) :: tsoil ! effective temperature for soil carbon decomposition
    real, intent(in) :: thetaS

    real :: soil_temp ! temperature of the soil, deg C
    real :: Td        ! rate multiplier due to temp
    real :: Wd        ! rate reduction due to mositure

    ! coefficeints and terms used in temperaturex term
    real :: Topt,Tmax,t1,t2,tshl,tshr

    soil_temp = tsoil-273.16

    ! EFFECT OF TEMPERATURE , ! from Bolker's century code
    Tmax = 45.0 
    if (soil_temp > Tmax) soil_temp = Tmax 
    Topt = 35.0 
    tshr = 0.2 
    tshl = 2.63 
    t1 = (Tmax-soil_temp)/(Tmax-Topt) 
    t2 = exp((tshr/tshl)*(1.-t1**tshl)) 
    Td = t1**tshr*t2 
    if (soil_temp > -10) Td = Td+0.05 
    if (Td > 1.) Td = 1. 

    ! EFFECT OF MOISTURE
    ! Linn and Doran, 1984, Soil Sci. Amer. J. 48:1267-1272
    ! This differs from the Century Wd
    ! was modified by slm/ens based on the figures from the above paper 
    !     (not the reported function)
    if (thetaS <= 0.3) then
      Wd = 0.2 
    else if (thetaS <= 0.6) then
      Wd = 0.2+0.8*(thetaS-0.3)/0.3
    else 
      Wd = 1.0 ! exp(2.3*(0.6-thetaS)); ! Weng, 2016-11-26
    endif
    A = (Td*Wd)  ! the combined (multiplicative) effect of temp and water
    ! on decomposition rates
  end function A_function


  !=======================================================================
  !=================== Cohort management =================================
  !=======================================================================

  subroutine rank_descending(x, idx)
    !////////////////////////////////////////////////////////////////
    ! Ranks array x in descending order: on return, idx() contains indices
    ! of elements of array x in descending order of x values. These codes
    ! are from Sergey Malyshev (LM3PPA, Weng et al. 2015 Biogeosciences)
    ! Code from BiomeE-Allocation
    !---------------------------------------------------------------
    real,    intent(in)  :: x(:)
    integer, intent(out) :: idx(:)
    integer :: i,n
    integer, allocatable :: t(:)
    n = size(x)
    do i = 1,n
      idx(i) = i
    enddo
    allocate(t((n+1)/2))
    call mergerank(x, idx, n, t)
    deallocate(t)
  end subroutine rank_descending


  subroutine merge(x, a, na, b, nb, c, nc)
    !////////////////////////////////////////////////////////////////
    ! based on:
    ! http://rosettacode.org/wiki/Sorting_algorithms/Merge_sort#Fortran
    ! Code from BiomeE-Allocation
    !---------------------------------------------------------------
    integer, intent(in) :: na,nb,nc ! Normal usage: NA+NB = NC
    real, intent(in)       :: x(*)
    integer, intent(in)    :: a(na)    ! B overlays C(NA+1:NC)
    integer, intent(in)    :: b(nb)
    integer, intent(inout) :: c(nc)
    integer :: i, j, k
    i = 1; j = 1; k = 1;
    do while(i <= na .and. j <= nb)
      if (x(a(i)) >= x(b(j))) then
        c(k) = a(i) ; i = i+1
      else
        c(k) = b(j) ; j = j+1
      endif
      k = k + 1
    enddo
    do while (i <= na)
      c(k) = a(i) ; i = i + 1 ; k = k + 1
    enddo
  
  end subroutine merge


  recursive subroutine mergerank(x, a, n, t)
    !////////////////////////////////////////////////////////////////
    ! Code from BiomeE-Allocation
    !---------------------------------------------------------------
    integer, intent(in) :: n
    real,    intent(in) :: x(*)
    integer, dimension(n), intent(inout) :: a
    integer, dimension((n+1)/2), intent (out) :: t
    integer :: na,nb
    integer :: v
    if (n < 2) return
    if (n == 2) then
      if ( x(a(1)) < x(a(2)) ) then
        v = a(1) ; a(1) = a(2) ; a(2) = v
      endif
      return
    endif  
    na=(n+1)/2
    nb=n-na
    call mergerank(x,a,na,t)
    call mergerank(x,a(na+1),nb,t)
    if (x(a(na)) < x(a(na+1))) then
      t(1:na) = a(1:na)
      call merge(x,t,na,a(na+1),nb,a,n)
    endif
  end subroutine mergerank


  subroutine vegn_mergecohorts( vegn )
    !////////////////////////////////////////////////////////////////
    ! Merge similar cohorts in a tile
    ! Code from BiomeE-Allocation
    !---------------------------------------------------------------
    type(vegn_tile_type), intent(inout) :: vegn

    ! local variables
    type(cohort_type), pointer :: cc(:) ! array to hold new cohorts
    logical :: merged(vegn%n_cohorts)        ! mask to skip cohorts that were already merged
    real, parameter :: mindensity = 1.0E-6
    integer :: i,j,k
    allocate(cc(vegn%n_cohorts))
    merged(:)=.FALSE. ; k = 0
    do i = 1, vegn%n_cohorts 
      if (merged(i)) cycle ! skip cohorts that were already merged
      k = k+1
      cc(k) = vegn%cohorts(i)
      ! try merging the rest of the cohorts into current one
      do j = i+1, vegn%n_cohorts
        if (merged(j)) cycle ! skip cohorts that are already merged
        if (cohorts_can_be_merged(vegn%cohorts(j),cc(k))) then
          call merge_cohorts(vegn%cohorts(j),cc(k))
          merged(j) = .TRUE.
        endif
      enddo
    enddo

    ! at this point, k is the number of new cohorts
    vegn%n_cohorts = k
    deallocate(vegn%cohorts)
    vegn%cohorts=>cc

  end subroutine vegn_mergecohorts


  subroutine kill_lowdensity_cohorts( vegn )
    !////////////////////////////////////////////////////////////////
    ! Remove cohorts that have (almost) fully died and update tile
    ! Code from BiomeE-Allocation
    !---------------------------------------------------------------
    type(vegn_tile_type), intent(inout) :: vegn
    ! local variables
    type(cohort_type), pointer :: cx, cc(:) ! array to hold new cohorts
    ! logical :: merged(vegn%n_cohorts)        ! mask to skip cohorts that were already merged
    real, parameter :: mindensity = 0.25E-4
    integer :: i,k

    ! calculate the number of cohorts with indivs>mindensity
    k = 0
    do i = 1, vegn%n_cohorts
      if (vegn%cohorts(i)%nindivs > mindensity) k=k+1
    enddo

    !print *, k

    if (k==0) then
      !print *, "cohort too small, killing"
      stop
    endif
    
    ! exclude cohorts that have low individuals
    if (k < vegn%n_cohorts) then
      allocate(cc(k))
      k=0
      do i = 1,vegn%n_cohorts
        cx =>vegn%cohorts(i)
        associate(sp=>spdata(cx%species))
        if (cx%nindivs > mindensity) then
          k=k+1
          cc(k) = cx
        else
          ! Carbon and Nitrogen from plants to soil pools
          call plant2soil(vegn,cx,cx%nindivs)
        endif
        end associate
      enddo
      vegn%n_cohorts = k
      deallocate (vegn%cohorts)
      vegn%cohorts=>cc
    endif
  end subroutine kill_lowdensity_cohorts


  subroutine merge_cohorts(c1, c2)
    !////////////////////////////////////////////////////////////////
    ! kill low density cohorts, a new function seperated from vegn_mergecohorts
    ! Weng, 2014-07-22
    ! Code from BiomeE-Allocation
    !---------------------------------------------------------------
    type(cohort_type), intent(in) :: c1
    type(cohort_type), intent(inout) :: c2
    real :: x1, x2 ! normalized relative weights
    if (c1%nindivs > 0.0 .or. c2%nindivs > 0.0) then
      
      x1 = c1%nindivs/(c1%nindivs+c2%nindivs)
      x2 = c2%nindivs/(c1%nindivs+c2%nindivs)
      !else
      !   x1 = 0.5
      !   x2 = 0.5
      !endif

      ! update number of individuals in merged cohort
      c2%nindivs = c1%nindivs + c2%nindivs

      ! Carbon
      c2%bl  = x1*c1%bl  + x2*c2%bl
      c2%br  = x1*c1%br  + x2*c2%br
      c2%bsw = x1*c1%bsw + x2*c2%bsw
      c2%bHW = x1*c1%bHW + x2*c2%bHW
      c2%seedC = x1*c1%seedC + x2*c2%seedC
      c2%nsc = x1*c1%nsc + x2*c2%nsc

      ! Allometry
      c2%dbh = x1*c1%dbh + x2*c2%dbh
      c2%height = x1*c1%height + x2*c2%height
      c2%crownarea = x1*c1%crownarea + x2*c2%crownarea
      c2%age = x1*c1%age + x2*c2%age
      c2%C_growth = x1*c1%C_growth + x2*c2%C_growth
      c2%topyear = x1*c1%topyear + x2*c2%topyear

      ! Nitrogen
      c2%leafN = x1*c1%leafN + x2*c2%leafN
      c2%rootN = x1*c1%rootN + x2*c2%rootN
      c2%sapwN = x1*c1%sapwN + x2*c2%sapwN
      c2%woodN = x1*c1%woodN + x2*c2%woodN
      c2%seedN = x1*c1%seedN + x2*c2%seedN
      c2%NSN   = x1*c1%NSN   + x2*c2%NSN
      
      !  calculate the resulting dry heat capacity
      c2%leafarea = leaf_area_from_biomass(c2%bl, c2%species)
      call init_cohort_allometry(c2) !Enseng comments
    endif

  end subroutine merge_cohorts


  function cohorts_can_be_merged(c1, c2); logical cohorts_can_be_merged
    !////////////////////////////////////////////////////////////////
    ! Code from BiomeE-Allocation
    !---------------------------------------------------------------
    type(cohort_type), intent(in) :: c1,c2
    real, parameter :: mindensity = 1.0E-4
    logical :: sameSpecies, sameLayer, sameSize, sameSizeTree, sameSizeGrass, lowDensity
    sameSpecies  = c1%species == c2%species
    
    sameLayer    = (c1%layer == c2%layer) .or. & ! .and. (c1%firstlayer == c2%firstlayer)
      ((spdata(c1%species)%lifeform ==0) .and. &
       (spdata(c2%species)%lifeform ==0) .and. &
       (c1%layer>1 .and.c2%layer>1))
    
    sameSizeTree = (spdata(c1%species)%lifeform > 0).and.  &
      (spdata(c2%species)%lifeform > 0).and.  &
      ((abs(c1%DBH - c2%DBH)/c2%DBH < 0.2 ) .or.  &
      (abs(c1%DBH - c2%DBH)        < 0.001))  ! it'll be always true for grasses
    
    sameSizeGrass= (spdata(c1%species)%lifeform ==0) .and. &
      (spdata(c2%species)%lifeform ==0) .and. &
      ((c1%DBH == c2%DBH).and.c1%age> 2. .and. c2%age>2.)  ! it'll be always true for grasses
    
    sameSize = sameSizeTree .OR. sameSizeGrass
    lowDensity  = .FALSE. ! c1%nindivs < mindensity 
    
    ! Weng, 2014-01-27, turned off
    cohorts_can_be_merged = sameSpecies .and. sameLayer .and. sameSize
  end function


  subroutine initialize_cohort_from_biomass(cc, btot)
    !////////////////////////////////////////////////////////////////
    ! calculate tree height, DBH, height, and crown area by initial biomass
    ! The allometry equations are from Ray Dybzinski et al. 2011 and Forrior et al. in review
    !         HT = alphaHT * DBH ** (gamma-1)   ! DBH --> Height
    !         CA = alphaCA * DBH ** gamma       ! DBH --> Crown Area
    !         BM = alphaBM * DBH ** (gamma + 1) ! DBH --> tree biomass
    ! Code from BiomeE-Allocation
    !---------------------------------------------------------------
    type(cohort_type), intent(inout) :: cc
    real, intent(in) :: btot ! total biomass per individual, kg C
    associate(sp=>spdata(cc%species))
    
    cc%DBH        = (btot / sp%alphaBM) ** ( 1.0/sp%thetaBM )
    cc%height     = sp%alphaHT * cc%dbh ** sp%thetaHT
    cc%crownarea  = sp%alphaCA * cc%dbh ** sp%thetaCA
    cc%bl_max     = sp%LMA   * sp%LAImax        * cc%crownarea/max(1,cc%layer)
    cc%br_max     = sp%phiRL * sp%LAImax/sp%SRA * cc%crownarea/max(1,cc%layer)
    cc%NSNmax     = sp%fNSNmax*(cc%bl_max/(sp%CNleaf0*sp%leafLS)+cc%br_max/sp%CNroot0)
    cc%nsc        = 2.0 * (cc%bl_max + cc%br_max)
    
    call rootarea_and_verticalprofile( cc )
    
    ! N pools
    cc%NSN    = 5.0*(cc%bl_max/sp%CNleaf0 + cc%br_max/sp%CNroot0)
    cc%leafN  = cc%bl/sp%CNleaf0
    cc%rootN  = cc%br/sp%CNroot0
    cc%sapwN  = cc%bsw/sp%CNsw0
    cc%woodN  = cc%bHW/sp%CNwood0
    end associate
  
  end subroutine initialize_cohort_from_biomass


  ! subroutine annual_calls( vegn )
  !   !////////////////////////////////////////////////////////////////
  !   ! Code from BiomeE-Allocation
  !   !---------------------------------------------------------------
  !   type(vegn_tile_type), intent(inout) :: vegn
  !   !---- annual call -------------
  !   ! update the LAImax of each PFT according to available N for next year
  !   if (update_annualLAImax) call vegn_annualLAImax_update( vegn )
  !   ! Reproduction and mortality
  !   !call vegn_starvation( vegn )  ! called daily
  !   !call vegn_annual_starvation( vegn )
  !   call vegn_reproduction( vegn )
  !   call vegn_nat_mortality(vegn, real(seconds_per_year))
  !   ! Re-organize cohorts
  !   call relayer_cohorts( vegn )
  !   call kill_lowdensity_cohorts( vegn )
  !   call vegn_mergecohorts( vegn )
  !   ! set annual variables zero
  !   call Zero_diagnostics( vegn )
  ! end subroutine annual_calls


  subroutine init_cohort_allometry( cc )
    !////////////////////////////////////////////////////////////////
    ! Code from BiomeE-Allocation
    !---------------------------------------------------------------
    type(cohort_type), intent(inout) :: cc
    ! ----- local var -----------
    integer :: layer
    real    :: btot ! total biomass per individual, kg C
    associate(sp=>spdata(cc%species))
      !if (sp%lifeform>0) then
      btot = max(0.0001,cc%bHW+cc%bsw)
      layer = max(1, cc%layer)
      cc%DBH        = (btot / sp%alphaBM) ** ( 1.0/sp%thetaBM )
      cc%height     = sp%alphaHT * cc%dbh ** sp%thetaHT
      cc%crownarea  = sp%alphaCA * cc%dbh ** sp%thetaCA
      ! calculations of bl_max and br_max are here only for the sake of the
      ! diagnostics, because otherwise those fields are inherited from the 
      ! parent cohort and produce spike in the output, even though these spurious
      ! values are not used by the model
      cc%bl_max = sp%LMA   * sp%LAImax        * cc%crownarea/layer
      cc%br_max = sp%phiRL * sp%LAImax/sp%SRA * cc%crownarea/layer
      cc%NSNmax = sp%fNSNmax*(cc%bl_max/(sp%CNleaf0*sp%leafLS)+cc%br_max/sp%CNroot0)
    end associate
  
  end subroutine init_cohort_allometry


  subroutine vegn_annualLAImax_update( vegn )
    !////////////////////////////////////////////////////////////////
    ! used for updating LAImax according to mineral N in soil
    ! Potential problems:
    !   1. All species LAImax are updated
    !   2. For evergreen, LAImax can be less than current LAI.
    !  Weng, 2017-08-02
    ! Code from BiomeE-Allocation
    !---------------------------------------------------------------
    type(vegn_tile_type), intent(inout) :: vegn
    ! local variables
    ! type(cohort_type), pointer :: cc
    real   :: LAImin, LAIfixedN, LAImineralN
    real   :: LAI_Nitrogen
    ! real   :: fixedN, rootN
    logical:: fixedN_based
    integer :: i
    ! Calculating LAI max based on mineral N or mineralN + fixed N
    fixedN_based =  .False. ! .True. !
    LAImin       = 0.5

    !fixedN = 0.0
    !do i = 1,vegn%n_cohorts
    !      cc => vegn%cohorts(i)
    !      fixedN = fixedN + cc%annualfixedN * cc%crownarea * cc%nindivs
    !enddo
    ! Mineral+fixed N-based LAImax
    ! LAI_fixedN = sp%Nfixrate0 * sp%LMA * sp%CNleaf0 * sp%leafLS / sp%LMA
    ! cc%br_max = sp%phiRL*cc%bl_max/(sp%LMA*sp%SRA)

    vegn%previousN = 0.8 * vegn%previousN + 0.2 * vegn%annualN
    do i=0,MSPECIES
      associate (sp => spdata(i) )
        LAIfixedN  = 0.5 * sp%Nfixrate0 * sp%CNleaf0 * sp%leafLS
        LAImineralN = 0.5*vegn%previousN*sp%CNleaf0*sp%leafLS/sp%LMA

        !LAImineralN = vegn%previousN/(sp%LMA/(sp%CNleaf0*sp%leafLS)+sp%phiRL*sp%alpha_FR/sp%SRA /sp%CNroot0)
        LAI_nitrogen = LAIfixedN + LAImineralN
        ! spdata(i)%LAImax = MAX(LAImin, MIN(LAI_nitrogen, sp%LAI_light))

        ! turn off N limitation
        spdata(i)%LAImax = MAX(LAImin, sp%LAI_light)

        spdata(i)%underLAImax = MIN(sp%LAImax, 1.2)

        ! print*,'sp%LAI_light', sp%LAI_light

      end associate
    enddo

    !  ! update the PFTs in the first layer based on fixed N
    !  if (fixedN_based) then ! based on "cc%annualfixedN + vegn%previousN"
    !!    Reset sp%LAImax
    !     do i = 1,vegn%n_cohorts
    !        cc => vegn%cohorts(i)
    !        associate (sp => spdata(cc%species) )
    !        sp%LAImax    = 0.0  ! max(sp%LAImax,ccLAImax)
    !        sp%layerfrac = 0.0
    !        sp%n_cc      = 0
    !        end associate
    !     enddo
    !!   Sum ccLAImax in the first layer
    !     do i = 1,vegn%n_cohorts
    !        cc => vegn%cohorts(i)
    !        associate ( sp => spdata(cc%species) )
    !        if (sp%LAImax < LAImin) then
    !           LAI_nitrogen = 0.5*(vegn%previousN+cc%annualfixedN)*sp%CNleaf0*sp%leafLS/sp%LMA
    !           if (sp%Nfixrate0 > 0.0)
    !           sp%LAImax    = MAX(LAImin, MIN(LAI_nitrogen,sp%LAI_light))
    !        endif
    !        end associate
    !     enddo
    !  endif
  
  end subroutine vegn_annualLAImax_update


  function leaf_area_from_biomass(bl,species) result (area)
    !////////////////////////////////////////////////////////////////
    ! Code from BiomeE-Allocation
    !---------------------------------------------------------------
    real :: area ! returned value
    real,    intent(in) :: bl      ! biomass of leaves, kg C/individual
    integer, intent(in) :: species ! species
    ! integer, intent(in) :: layer, firstlayer
    ! modified by Weng (2014-01-09), 07-18-2017
    area = bl/spdata(species)%LMA
    !if (layer > 1.AND. firstlayer == 0) then
    !   area = bl/(0.5*spdata(species)%LMA) ! half thickness for leaves in understory
    !else
    !   area = bl/spdata(species)%LMA
    !endif
  
  end function
  
  !=======================================================================
  !==================== Vegetation initializations =======================
  !=======================================================================

  subroutine initialize_vegn_tile( vegn, nCohorts )
    !////////////////////////////////////////////////////////////////
    ! Code from BiomeE-Allocation
    !---------------------------------------------------------------
    type(vegn_tile_type), intent(inout), pointer :: vegn
    integer, intent(in) :: nCohorts
    ! -local vars -------
    type(cohort_type), dimension(:), pointer :: cc
    type(cohort_type), pointer :: cx
    integer,parameter :: rand_seed = 86456
    real    :: r
    real    :: btotal
    integer :: i, istat
    ! integer :: io           ! i/o status for the namelist
    ! integer :: ierr         ! error code, returned by i/o routines
    ! integer :: nml_unit

    ! Take tile parameters from myinterface (they are read from the namelist file in initialize_PFT() otherwise)
    soiltype    = myinterface%params_tile%soiltype 
    FLDCAP      = myinterface%params_tile%FLDCAP 
    WILTPT      = myinterface%params_tile%WILTPT 
    K1          = myinterface%params_tile%K1  
    K2          = myinterface%params_tile%K2
    K_nitrogen  = myinterface%params_tile%K_nitrogen  
    MLmixRatio  = myinterface%params_tile%MLmixRatio    
    etaN        = myinterface%params_tile%etaN  
    LMAmin      = myinterface%params_tile%LMAmin   
    fsc_fine    = myinterface%params_tile%fsc_fine                
    fsc_wood    = myinterface%params_tile%fsc_wood                
    GR_factor   = myinterface%params_tile%GR_factor                
    l_fract     = myinterface%params_tile%l_fract      
    retransN    = myinterface%params_tile%retransN     
    f_initialBSW= myinterface%params_tile%f_initialBSW 
    f_N_add     = myinterface%params_tile%f_N_add  
    tf_base     = myinterface%params_tile%tf_base  !calibratable
    par_mort    = myinterface%params_tile%par_mort  !calibratable
    par_mort_under  = myinterface%params_tile%par_mort_under  !calibratable

    !  Read parameters from the parameter file (namelist)
    if (read_from_parameter_file) then

      ! Initialize plant cohorts
      init_n_cohorts = nCohorts ! Weng,2018-11-21
      allocate(cc(1:init_n_cohorts), STAT = istat)
      vegn%cohorts => cc
      vegn%n_cohorts = init_n_cohorts
      cc => null()
      do i=1,init_n_cohorts
        cx         => vegn%cohorts(i)
        cx%status  = LEAF_OFF ! ON=1, OFF=0 ! ON
        cx%layer   = 1
        cx%species = INT(myinterface%init_cohort(i)%init_cohort_species)
        cx%ccID    =  i
        cx%nsc     = myinterface%init_cohort(i)%init_cohort_nsc
        cx%nindivs = myinterface%init_cohort(i)%init_cohort_nindivs ! trees/m2
        cx%bsw     = myinterface%init_cohort(i)%init_cohort_bsw
        cx%bHW     = myinterface%init_cohort(i)%init_cohort_bHW
        btotal     = cx%bsw + cx%bHW  ! kgC /tree
        call initialize_cohort_from_biomass(cx,btotal)
      enddo
      MaxCohortID = cx%ccID

      ! Sorting these cohorts
      call relayer_cohorts( vegn )

      ! Initial Soil pools and environmental conditions
      vegn%metabolicL   = myinterface%init_soil%init_fast_soil_C ! kgC m-2
      vegn%structuralL  = myinterface%init_soil%init_slow_soil_C ! slow soil carbon pool, (kg C/m2)
      vegn%metabolicN   = vegn%metabolicL/CN0metabolicL  ! fast soil nitrogen pool, (kg N/m2)
      vegn%structuralN  = vegn%structuralL/CN0structuralL  ! slow soil nitrogen pool, (kg N/m2)
      vegn%N_input      = myinterface%init_soil%N_input   ! kgN m-2 yr-1, N input to soil
      vegn%mineralN     = myinterface%init_soil%init_Nmineral  ! Mineral nitrogen pool, (kg N/m2)
      vegn%previousN    = vegn%mineralN

      ! Soil water parameters
      vegn%soiltype = myinterface%params_tile%soiltype    
      vegn%FLDCAP = myinterface%params_tile%FLDCAP  
      vegn%WILTPT = myinterface%params_tile%WILTPT  

      ! Initialize soil volumetric water conent with field capacity (maximum soil moisture to start with)
      vegn%wcl = myinterface%params_tile%FLDCAP  
      ! Update soil water
      vegn%SoilWater = 0.0
      do i=1, max_lev
        vegn%SoilWater = vegn%SoilWater + vegn%wcl(i)*thksl(i)*1000.0
      enddo
      vegn%thetaS = 1.0
      ! tile
      call summarize_tile( vegn )
      vegn%initialN0 = vegn%NSN + vegn%SeedN + vegn%leafN +      &
      vegn%rootN + vegn%SapwoodN + vegn%woodN + &
      vegn%MicrobialN + vegn%metabolicN +       &
      vegn%structuralN + vegn%mineralN
      vegn%totN =  vegn%initialN0
    
    else
      !- Generate cohorts randomly --------
      ! Initialize plant cohorts
      allocate(cc(1:nCohorts), STAT = istat)
      vegn%cohorts => cc
      vegn%n_cohorts = nCohorts
      cc => null()
      r = rand(rand_seed)
      do i=1,nCohorts
        cx => vegn%cohorts(i)
        cx%status  = LEAF_OFF ! ON=1, OFF=0 ! ON
        cx%layer   = 1
        cx%species = INT(rand()*5)+1
        cx%nindivs = rand()/10. ! trees/m2
        btotal     = rand()*100.0  ! kgC /tree
        call initialize_cohort_from_biomass(cx,btotal)
      enddo

      ! Sorting these cohorts
      call relayer_cohorts( vegn )

      ! ID each cohort
      do i=1,nCohorts
        cx => vegn%cohorts(i)
        cx%ccID = MaxCohortID + i
      enddo
      MaxCohortID = cx%ccID

      ! Initial Soil pools and environmental conditions
      vegn%metabolicL  = 0.2 ! kgC m-2
      vegn%structuralL = 7.0 ! slow soil carbon pool, (kg C/m2)
      vegn%metabolicN  = vegn%metabolicL/CN0metabolicL  ! fast soil nitrogen pool, (kg N/m2)
      vegn%structuralN = vegn%structuralL/CN0structuralL  ! slow soil nitrogen pool, (kg N/m2)
      vegn%N_input     = 0.0008  ! kgN m-2 yr-1, N input to soil
      vegn%mineralN    = 0.005  ! Mineral nitrogen pool, (kg N/m2)
      vegn%previousN   = vegn%mineralN

      ! tile
      call summarize_tile( vegn )
      vegn%initialN0 = vegn%NSN + vegn%SeedN + vegn%leafN +      &
      vegn%rootN + vegn%SapwoodN + vegn%woodN + &
      vegn%MicrobialN + vegn%metabolicN +       &
      vegn%structuralN + vegn%mineralN
      vegn%totN =  vegn%initialN0

    endif  ! initialization: random or pre-described
  
  end subroutine initialize_vegn_tile

end module md_vegetation_lm3ppa<|MERGE_RESOLUTION|>--- conflicted
+++ resolved
@@ -879,11 +879,8 @@
       enddo
 
       ! Remove the cohorts with very few individuals
-<<<<<<< HEAD
       call kill_lowdensity_cohorts( vegn )    
-=======
-      call kill_lowdensity_cohorts( vegn )
->>>>>>> 9b5ee73d
+
 
     endif
 
