module md_forcing_lm3ppa
  !////////////////////////////////////////////////////////////////
  ! Module contains forcing variables (climate, co2, ...), and
  ! subroutines used to read forcing input files for a specific year
  ! ('forcingyear'), specifically for site scale simulations.
  ! This module is only used on the level of 'sofun', but not
  ! within 'biosphere', as these variables are passed on to 'biosphere'
  ! as arguments.
  ! Copyright (C) 2015, see LICENSE, Benjamin David Stocker
  ! contact: b.stocker@imperial.ac.uk
  !----------------------------------------------------------------
  use, intrinsic :: iso_fortran_env, dp=>real64, sp=>real32, in=>int32
  use md_params_core, only: ntstepsyear, ndayyear, kTkelvin
  implicit none

  private
  public climate_type, getclimate, getco2

  type :: climate_type
    integer :: year          ! Year
    integer :: doy           ! day of the year
    real    :: hod           ! hour of the day
    real    :: PAR           ! umol m-2 s-1
    real    :: radiation     ! W/m2
    real    :: Tair          ! air temperature,  K
    real    :: Tsoil         ! soil temperature, K
    real    :: RH            ! relative humidity
    real    :: rain          ! kgH2O m-2 s-1
    real    :: windU         ! wind velocity (m s-1)
    real    :: P_air         ! pa
    real    :: CO2           ! mol CO2/mol dry air
    real    :: soilwater     ! soil moisture, vol/vol
    real    :: vpd           ! vapour pressure deficit (Pa)
  end type climate_type

contains

  function getclimate( nt, ntstepsyear, forcing, climateyear_idx ) result ( out_climate )
    !////////////////////////////////////////////////////////////////
    ! This function invokes file format specific "sub-functions/routines"
    ! to read from NetCDF. This nesting is necessary because this 
    ! cannot be done file-specific in SR sofun, but can be done here
    ! as this module is compilation-specific (only for global simulations)
    !----------------------------------------------------------------
    ! arguments
    integer, intent(in) :: nt ! number of time steps
    integer, intent(in) :: ntstepsyear   ! number of time steps per year of model
    ! integer, intent(in) :: ntstepsyear_forcing  ! number of time steps per year of forcing data
    real(kind=dp),  dimension(nt,13), intent(in)  :: forcing  ! array containing all temporally varying forcing data (rows: time steps; columns: 1=air temperature, 2=rainfall, 3=vpd, 4=ppfd, 5=net radiation, 6=sunshine fraction, 7=snowfall, 8=co2, 9=N-deposition) 
    integer, intent(in) :: climateyear_idx
    ! logical, intent(in) :: do_agg_climate

    ! local variables
    integer :: idx_start, idx_end, it
    real, parameter :: timestep = 1.0

    ! function return variable
    type(climate_type), dimension(ntstepsyear) :: out_climate

    ! !print*,'ntstepsyear', ntstepsyear
    ! !print*,'ntstepsyear_forcing', ntstepsyear_forcing

    idx_start = (climateyear_idx - 1) * ntstepsyear + 1
    idx_end   = idx_start + ntstepsyear - 1

    ! This is to read from ORNL file
<<<<<<< HEAD
    out_climate%year      = int(forcing(idx_start:idx_end, 1))          
    ! print*,'out_climate%year', out_climate(150)%year          ! Year
    out_climate%doy       = int(forcing(idx_start:idx_end, 2))          
    ! print*,'out_climate%doy', out_climate(150)%doy          ! day of the year
    out_climate%hod       = real(forcing(idx_start:idx_end, 3))          
    ! print*,'out_climate%hod', out_climate(150)%hod         ! hour of the day
    out_climate%PAR       = real(forcing(idx_start:idx_end, 4))          
    ! print*,'out_climate%PAR, umol/m2/s', out_climate(150)%PAR         ! umol/m2/s  (1W/m2 = 2.02 umol/m2/s )         
    out_climate%radiation = real(forcing(idx_start:idx_end, 5))          
    ! print*,'out_climate%radiation, W/m2', out_climate(150)%radiation         ! W/m2
    out_climate%Tair      = real(forcing(idx_start:idx_end, 6)) + 273.15 
    ! print*,'out_climate%Tair, K', out_climate(150)%Tair         ! air temperature, K
    out_climate%Tsoil     = real(forcing(idx_start:idx_end, 7)) + 273.15 
    ! print*,'out_climate%Tsoil, K', out_climate(150)%Tsoil         ! soil temperature, K
    out_climate%RH        = real(forcing(idx_start:idx_end, 8)) * 0.01   
    ! print*,'out_climate%RH, fraction', out_climate(150)%RH         ! relative humidity as a fraction (0.xx)
    out_climate%rain      = real(forcing(idx_start:idx_end, 9))          
    ! print*,'out_climate%rain, kgH2O m-2 s-1', out_climate(150)%rain         ! kgH2O m-2 s-1
    out_climate%windU     = real(forcing(idx_start:idx_end, 10))          
    ! print*,'out_climate%windU, (m s-1)', out_climate(150)%windU        ! wind velocity (m s-1)
    out_climate%P_air     = real(forcing(idx_start:idx_end, 11))          
    ! print*,'out_climate%P_air, ! pa', out_climate(150)%P_air        ! pa
    out_climate%CO2       = real(forcing(idx_start:idx_end, 12)) * 1.0e-6 
    ! print*,'out_climate%CO2, ! mol/mol', out_climate(150)%CO2        ! mol/mol
=======
    out_climate%year      = int(forcing(idx_start:idx_end, 1))
    out_climate%doy       = int(forcing(idx_start:idx_end, 2))
    out_climate%hod       = real(forcing(idx_start:idx_end, 3))
    out_climate%PAR       = real(forcing(idx_start:idx_end, 4))
    out_climate%radiation = real(forcing(idx_start:idx_end, 5))
    out_climate%Tair      = real(forcing(idx_start:idx_end, 6)) + 273.15
    out_climate%Tsoil     = real(forcing(idx_start:idx_end, 7)) + 273.15
    out_climate%RH        = real(forcing(idx_start:idx_end, 8)) * 0.01
    out_climate%rain      = real(forcing(idx_start:idx_end, 9))
    out_climate%windU     = real(forcing(idx_start:idx_end, 10))
    out_climate%P_air     = real(forcing(idx_start:idx_end, 11))
    out_climate%CO2       = real(forcing(idx_start:idx_end, 12)) * 1.0e-6 
>>>>>>> 9b5ee73d
    out_climate%soilwater = 0.8                                                   ! soil moisture, vol/vol

    !print*,'out_climate%year', out_climate(150)%year          ! Year
    !print*,'out_climate%doy', out_climate(150)%doy          ! day of the year
    !print*,'out_climate%hod', out_climate(150)%hod         ! hour of the day
    !print*,'out_climate%PAR, umol/m2/s', out_climate(150)%PAR         ! umol/m2/s  (1W/m2 = 2.02 umol/m2/s )         
    !print*,'out_climate%radiation, W/m2', out_climate(150)%radiation         ! W/m2
    !print*,'out_climate%Tair, K', out_climate(150)%Tair         ! air temperature, K
    !print*,'out_climate%Tsoil, K', out_climate(150)%Tsoil         ! soil temperature, K
    !print*,'out_climate%RH, fraction', out_climate(150)%RH         ! relative humidity as a fraction (0.xx)
    !print*,'out_climate%rain, kgH2O m-2 s-1', out_climate(150)%rain         ! kgH2O m-2 s-1
    !print*,'out_climate%windU, (m s-1)', out_climate(150)%windU        ! wind velocity (m s-1)
    !print*,'out_climate%P_air, ! pa', out_climate(150)%P_air        ! pa
    !print*,'out_climate%CO2, ! mol/mol', out_climate(150)%CO2        ! mol/mol

    do it=1,ntstepsyear
      out_climate(it)%vpd  = calc_vpd_rh( out_climate(it)%RH, (out_climate(it)%Tair - kTkelvin) )
    end do

    ! if (do_agg_climate) then
    !   out_climate(:) = aggregate_climate_byday( out_climate(idx_start:idx_end) )
    ! end if

  end function getclimate


  ! function aggregate_climate_byday( forcing ) result( forcing_agg )
  !   !////////////////////////////////////////////////////////////////
  !   ! Takes mean over fast time steps provided in input, and 
  !   ! returns aggregated values.
  !   !----------------------------------------------------------------
  !   type(climate_type), dimension(:), intent(in) :: forcing

  !   ! function return variable
  !   type(climate_type), dimension(ndayyear) :: forcing_agg

  !   ! local
  !   integer :: nt  ! number of time steps per year (may vary)
  !   integer :: doy, idx_start, idx_end
  !   real :: nt_day

  !   nt = size(forcing, 1)
  !   nt_day = nt / ndayyear

  !   do doy = 1, ndayyear

  !     idx_start = (doy - 1) * nt_day + 1
  !     idx_end = idx_start + nt_day - 1

  !     forcing_agg(doy)%year      = forcing(idx_start)%year
  !     forcing_agg(doy)%doy       = forcing(idx_start)%doy
  !     forcing_agg(doy)%hod       = 12.0
  !     forcing_agg(doy)%PAR       = sum( forcing(idx_start:idx_end)%PAR ) / nt_day         ! umol m-2 s-1
  !     forcing_agg(doy)%radiation = sum( forcing(idx_start:idx_end)%radiation ) / nt_day   ! W/m2
  !     forcing_agg(doy)%Tair      = sum( forcing(idx_start:idx_end)%Tair ) / nt_day        ! air temperature,  K
  !     forcing_agg(doy)%Tsoil     = sum( forcing(idx_start:idx_end)%Tsoil ) / nt_day       ! soil temperature, K
  !     forcing_agg(doy)%RH        = sum( forcing(idx_start:idx_end)%RH ) / nt_day          ! relative humidity
  !     forcing_agg(doy)%rain      = sum( forcing(idx_start:idx_end)%rain ) / nt_day        ! kgH2O m-2 s-1
  !     forcing_agg(doy)%windU     = sum( forcing(idx_start:idx_end)%windU ) / nt_day       ! wind velocity (m s-1)
  !     forcing_agg(doy)%P_air     = sum( forcing(idx_start:idx_end)%P_air ) / nt_day       ! pa
  !     forcing_agg(doy)%CO2       = sum( forcing(idx_start:idx_end)%CO2 ) / nt_day         ! ppm
  !     forcing_agg(doy)%soilwater = sum( forcing(idx_start:idx_end)%soilwater ) / nt_day   ! soil moisture, vol/vol
  !     forcing_agg(doy)%vpd       = sum( forcing(idx_start:idx_end)%vpd ) / nt_day   ! soil moisture, vol/vol

  !   end do

  ! end function aggregate_climate_byday


  function getco2( nt, forcing, forcingyear_idx ) result( pco2 )
    !////////////////////////////////////////////////////////////////
    !  Function reads this year's atmospheric CO2 from input
    !----------------------------------------------------------------
    ! arguments
    integer,  intent(in) :: nt ! number of time steps
    real(kind=dp),  dimension(nt,13), intent(in)  :: forcing  ! array containing all temporally varying forcing data (rows: time steps; columns: 1=air temperature, 2=rainfall, 3=vpd, 4=ppfd, 5=net radiation, 6=sunshine fraction, 7=snowfall, 8=co2, 9=N-deposition) 
    ! type(climate_type), dimension(nt), intent(in) :: forcing

    integer, intent(in) :: forcingyear_idx

    ! function return variable
    real, dimension(ntstepsyear) :: pco2

    ! local variables 
    integer :: idx_start, idx_end!, year
    real, parameter :: timestep = 1.0

    idx_start = (forcingyear_idx - 1) * ntstepsyear + 1
    idx_end   = idx_start + ntstepsyear - 1

    ! if (int(forcing(idx_start, 1)) /= forcingyear) stop 'getco2(): forcingyear does not correspond to index read from forcing'
    
    !year = real(forcing(idx_start:idx_end, 1))           ! Year
    pco2 = real(forcing(idx_start:idx_end,12)) * 1.0e-6  ! mol/mol

  end function getco2


  function calc_vpd_rh( rh, tc ) result( vpd )
    !////////////////////////////////////////////////////////////////////////
    ! Calculates vapor pressure deficit
    !-----------------------------------------------------------------------
    ! arguments
    real, intent(in)    :: rh      ! relative humidity (fraction <1)
    real, intent(in)    :: tc      ! daily mean air temperature (deg C), daily varying from WATCH-WFDEI (ACTUALLY NOT USED)

    ! function return variable
    real :: vpd         ! vapor pressure deficit (Pa)

    ! local variables
    real :: esat       ! saturation water vapor pressure (Pa) at given air temperature

    esat = 611.0 * exp( (17.27 * tc)/(tc + 237.3) )

    vpd = esat * (1.0 - rh)

  end function calc_vpd_rh


end module md_forcing_lm3ppa
<|MERGE_RESOLUTION|>--- conflicted
+++ resolved
@@ -64,32 +64,6 @@
     idx_end   = idx_start + ntstepsyear - 1
 
     ! This is to read from ORNL file
-<<<<<<< HEAD
-    out_climate%year      = int(forcing(idx_start:idx_end, 1))          
-    ! print*,'out_climate%year', out_climate(150)%year          ! Year
-    out_climate%doy       = int(forcing(idx_start:idx_end, 2))          
-    ! print*,'out_climate%doy', out_climate(150)%doy          ! day of the year
-    out_climate%hod       = real(forcing(idx_start:idx_end, 3))          
-    ! print*,'out_climate%hod', out_climate(150)%hod         ! hour of the day
-    out_climate%PAR       = real(forcing(idx_start:idx_end, 4))          
-    ! print*,'out_climate%PAR, umol/m2/s', out_climate(150)%PAR         ! umol/m2/s  (1W/m2 = 2.02 umol/m2/s )         
-    out_climate%radiation = real(forcing(idx_start:idx_end, 5))          
-    ! print*,'out_climate%radiation, W/m2', out_climate(150)%radiation         ! W/m2
-    out_climate%Tair      = real(forcing(idx_start:idx_end, 6)) + 273.15 
-    ! print*,'out_climate%Tair, K', out_climate(150)%Tair         ! air temperature, K
-    out_climate%Tsoil     = real(forcing(idx_start:idx_end, 7)) + 273.15 
-    ! print*,'out_climate%Tsoil, K', out_climate(150)%Tsoil         ! soil temperature, K
-    out_climate%RH        = real(forcing(idx_start:idx_end, 8)) * 0.01   
-    ! print*,'out_climate%RH, fraction', out_climate(150)%RH         ! relative humidity as a fraction (0.xx)
-    out_climate%rain      = real(forcing(idx_start:idx_end, 9))          
-    ! print*,'out_climate%rain, kgH2O m-2 s-1', out_climate(150)%rain         ! kgH2O m-2 s-1
-    out_climate%windU     = real(forcing(idx_start:idx_end, 10))          
-    ! print*,'out_climate%windU, (m s-1)', out_climate(150)%windU        ! wind velocity (m s-1)
-    out_climate%P_air     = real(forcing(idx_start:idx_end, 11))          
-    ! print*,'out_climate%P_air, ! pa', out_climate(150)%P_air        ! pa
-    out_climate%CO2       = real(forcing(idx_start:idx_end, 12)) * 1.0e-6 
-    ! print*,'out_climate%CO2, ! mol/mol', out_climate(150)%CO2        ! mol/mol
-=======
     out_climate%year      = int(forcing(idx_start:idx_end, 1))
     out_climate%doy       = int(forcing(idx_start:idx_end, 2))
     out_climate%hod       = real(forcing(idx_start:idx_end, 3))
@@ -102,7 +76,6 @@
     out_climate%windU     = real(forcing(idx_start:idx_end, 10))
     out_climate%P_air     = real(forcing(idx_start:idx_end, 11))
     out_climate%CO2       = real(forcing(idx_start:idx_end, 12)) * 1.0e-6 
->>>>>>> 9b5ee73d
     out_climate%soilwater = 0.8                                                   ! soil moisture, vol/vol
 
     !print*,'out_climate%year', out_climate(150)%year          ! Year
