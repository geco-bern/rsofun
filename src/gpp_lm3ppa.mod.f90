--- conflicted
+++ resolved
@@ -26,11 +26,7 @@
 
   ! PFT-DEPENDENT PARAMETERS
   type pftparamstype_gpp
-<<<<<<< HEAD
-    real :: kphio = 0.08    ! hard-coded here, is a calibratable parameter in P-model, unrealistically high here to match ballpark of original model
-=======
     real :: kphio = 0.05    ! 0.24 hard-coded here, is a calibratable parameter in P-model, unrealistically high here to match ballpark of original model
->>>>>>> 869b308a
   end type pftparamstype_gpp
 
   type(pftparamstype_gpp) :: params_pft_gpp
