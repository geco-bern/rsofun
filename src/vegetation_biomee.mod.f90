module md_vegetation_biomee
  !////////////////////////////////////////////////////////////////
  ! Contains all vegetation-related subroutines for BiomeE.
  ! Code is adopted from BiomeE https://doi.org/10.5281/zenodo.7125963.
  !---------------------------------------------------------------  
  use datatypes
  use md_soil_biomee
  use md_interface_biomee, only: myinterface

  implicit none
  private

  ! public subroutines
  public :: initialize_cohort_from_biomass, initialize_vegn_tile
  public :: vegn_CNW_budget, vegn_phenology, vegn_growth_EW ! , update_layer_LAI ! , vegn_CNW_budget_daily
  public :: vegn_reproduction, vegn_annualLAImax_update !, annual_calls
  public :: vegn_nat_mortality, vegn_species_switch !, vegn_starvation
  public :: relayer_cohorts, vegn_mergecohorts, kill_lowdensity_cohorts
  public :: kill_old_grass
  public :: vegn_annual_starvation,Zero_diagnostics, reset_vegn_initial

contains

  !========================================================================
  !============= Carbon, nitrogen and water budget    =====================
  !========================================================================

  subroutine vegn_CNW_budget( vegn, forcing, init )
    !////////////////////////////////////////////////////////////////
    ! hourly carbon, nitrogen, and water dynamics, Weng 2016-11-25
    ! include Nitrogen uptake and carbon budget
    ! C_growth is calculated here to drive plant growth and reproduciton
    !---------------------------------------------------------------
    use md_forcing_biomee, only: climate_type
    use md_gpp_biomee, only: gpp

    type(vegn_tile_type), intent(inout) :: vegn
    type(climate_type), intent(in) :: forcing
    ! is true on the very first simulation day (first subroutine call of each gridcell)
    logical, intent(in) :: init

    ! local variables
    type(cohort_type), pointer :: cc  
    integer:: i
    real   :: tair, tsoil  ! temperature of soil, degC
    real   :: theta        ! soil wetness, unitless

    ! Climatic variable
    tair   = forcing%Tair - 273.16   ! conversion to degC
    tsoil  = forcing%tsoil - 273.16  ! conversion to degC
    theta  = (vegn%wcl(2) - WILTPT) / (FLDCAP - WILTPT)

    ! Photosynsthesis
    call gpp( forcing, vegn, init )
    
    ! Update soil water
    call SoilWaterDynamicsLayer( forcing, vegn )
    
    ! Respiration and allocation for growth
    do i = 1, vegn%n_cohorts

      cc => vegn%cohorts(i)
      associate ( sp => spdata(cc%species) )

      ! increment the cohort age
      cc%age = cc%age + myinterface%dt_fast_yr

      ! Maintenance respiration
      call plant_respiration( cc, forcing%tair ) ! get resp per tree per time step

      cc%resp = cc%resp + (cc%resg * myinterface%step_seconds) / secs_per_day ! put growth respiration to tot resp
      cc%resp = cc%resp * myinterface%params_tile%tf_base          ! scaling for calibration
      cc%npp  = cc%gpp - cc%resp       ! kgC tree-1 step-1

      ! detach photosynthesis model from plant growth
      cc%plabl%c%c12 = cc%plabl%c%c12 + cc%npp
      cc%plabl%n%n14 = cc%plabl%n%n14 + cc%fixedN

      end associate
    enddo ! all cohorts
    
    ! update soil carbon
    call SOMdecomposition( vegn, forcing%tsoil, theta )
    
    ! Nitrogen uptake
    call vegn_N_uptake( vegn, forcing%tsoil )
    
  end subroutine vegn_CNW_budget

  !========================================================================
  !============= Plant physiology =========================================
  !========================================================================

  subroutine plant_respiration( cc, tairK )
    !//////////////////////////////////////////////////////////////////////
    ! Autotrophic respiration.
    ! Adopted from BiomeE-Allcation.
    !----------------------------------------------------------------------
    type(cohort_type), intent(inout) :: cc
    real, intent(in) :: tairK ! degK
    real :: tf, tfs ! thermal inhibition factors for above- and below-ground biomass
    real :: r_stem, r_root
    real :: Acambium  ! cambium area, m2/tree
    real :: fnsc,exp_acambium ! used to regulation respiration rate !NSCtarget
    real :: r_Nfix    ! respiration due to N fixation
    integer :: sp ! shorthand for cohort species
    sp = cc%species
    ! tf_base = myinterface%params_tile%tf_base
    
    ! temperature response function
    ! tf  = tf_base * exp(9000.0 * (1.0/298.16 - 1.0/tairK))
    tf  = exp(9000.0 * (1.0/298.16 - 1.0/tairK))
    
    !  tfs = thermal_inhibition(tsoil)  ! original
    tfs = tf ! Rm_T_response_function(tsoil) ! Weng 2014-01-14

    ! With nitrogen model, leaf respiration is a function of leaf nitrogen
    !NSCtarget = 3.0 * (cc%bl_max + cc%br_max)
    fnsc = 1.0 ! min(max(0.0,cc%plabl%c%c12/NSCtarget),1.0)
    ! Acambium = PI * cc%DBH * cc%height * 1.2 ! see Weng et al. 2015: Acambium~D^1.5 -> H~D^0.5 and D*H is proportional to D^1.5
    exp_acambium = 1.5 !(1.5 - 2) Use this exponent to make Acambium~D^2. Ensheng suggested range 1.5 to 2.
    Acambium = PI * cc%DBH ** exp_acambium * cc%height * 1.2

    ! Facultive Nitrogen fixation
    !if (cc%plabl%n%n14 < cc%NSNmax .and. cc%plabl%c%c12 > 0.5 * NSCtarget) then
    !   cc%fixedN = spdata(sp)%NfixRate0 * cc%proot%c%c12 * tf * myinterface%dt_fast_yr ! kgN tree-1 step-1
    !else
    !   cc%fixedN = 0.0 ! spdata(sp)%NfixRate0 * cc%proot%c%c12 * tf * myinterface%dt_fast_yr ! kgN tree-1 step-1
    !endif

    ! Obligate Nitrogen Fixation
    cc%fixedN = fnsc*spdata(sp)%NfixRate0 * cc%proot%c%c12 * tf * myinterface%dt_fast_yr ! kgN tree-1 step-1
    r_Nfix    = spdata(sp)%NfixCost0 * cc%fixedN ! + 0.25*spdata(sp)%NfixCost0 * cc%N_uptake    ! tree-1 step-1
    
    ! LeafN    = spdata(sp)%LNA * cc%leafarea  ! gamma_SW is sapwood respiration rate (kgC m-2 Acambium yr-1)
    r_stem   = fnsc*spdata(sp)%gamma_SW  * Acambium * tf * myinterface%dt_fast_yr ! kgC tree-1 step-1
    r_root   = fnsc*spdata(sp)%gamma_FR  * cc%proot%n%n14 * tf * myinterface%dt_fast_yr ! root respiration ~ root N    
    cc%resp = cc%resl + r_stem + r_root + r_Nfix   !kgC tree-1 step-1
    cc%resr = r_root + r_Nfix ! tree-1 step-1

    ! print*, 'tf',  tf  ! xxx debug

  end subroutine plant_respiration

  !========================================================================
  !========= Plant growth =================================================
  !========================================================================

  subroutine fetch_CN_for_growth( cc )
    !////////////////////////////////////////////////////////////////
    ! Fetch C from labile C pool according to the demand of leaves and fine roots,
    ! and the push of labile C pool
    ! DAILY call.
    ! added by Weng, 12-06-2016
    ! Code from BiomeE-Allocation
    !---------------------------------------------------------------
    implicit none
    type(cohort_type), intent(inout) :: cc
    
    ! local variables
    real :: NSCtarget
    real :: C_push, C_pull
    real :: N_push, N_pull
    real :: LFR_rate ! make these two variables to PFT-specific parameters
    ! make these two variables to PFT-specific parameters
    LFR_rate = 1.0 ! 1.0/5.0 ! filling rate/day
    associate ( sp => spdata(cc%species) )
      NSCtarget = 3.0 * (cc%bl_max + cc%br_max)      ! kgC/tree
      ! Fetch C from labile C pool if it is in the growing season
      if (cc%status == LEAF_ON) then ! growing season
        C_pull = LFR_rate * (Max(cc%bl_max - cc%pleaf%c%c12,0.0) +   &
          Max(cc%br_max - cc%proot%c%c12,0.0))
        N_pull = LFR_rate * (Max(cc%bl_max - cc%pleaf%c%c12,0.0)/sp%CNleaf0 +  &
          Max(cc%br_max - cc%proot%c%c12,0.0)/sp%CNroot0)
        C_push = cc%plabl%c%c12 / (ndayyear * sp%tauNSC) ! max(cc%plabl%c%c12-NSCtarget, 0.0)/(ndayyear*sp%tauNSC)
        N_push = cc%plabl%n%n14 / (ndayyear * sp%tauNSC) ! 4.0 * C_push/sp%CNsw0  !
        cc%N_growth = Min(max(0.02 * cc%plabl%n%n14,0.0), N_pull + N_push)
        cc%C_growth = Min(max(0.02 * cc%plabl%c%c12,0.0), C_pull + C_push) ! Max(0.0,MIN(0.02*(cc%plabl%c%c12-0.2*NSCtarget), C_pull+C_push))
        !!! cc%plabl%c%c12      = cc%plabl%c%c12 - cc%C_growth ! just an estimate, not out yet
      else ! non-growing season
        cc%C_growth = 0.0
        cc%N_growth = 0.0
        cc%resg     = 0.0
      endif
    end associate

  end subroutine fetch_CN_for_growth


  subroutine vegn_growth_EW( vegn )
    !////////////////////////////////////////////////////////////////
    ! updates cohort biomass pools, LAI, and height using accumulated 
    ! C_growth and bHW_gain
    ! Code from BiomeE-Allocation
    !---------------------------------------------------------------
    type(vegn_tile_type), intent(inout) :: vegn

    ! local variables
    type(cohort_type), pointer :: cc    ! current cohort
    real :: CSAtot ! total cross section area, m2
    real :: CSAsw  ! Sapwood cross sectional area, m2
    real :: CSAwd  ! Heartwood cross sectional area, m2
    real :: DBHwd  ! diameter of heartwood at breast height, m
    real :: BSWmax ! max sapwood biomass, kg C/individual
    real :: G_LFR  ! amount of carbon spent on leaf and root growth
    real :: dSeed ! allocation to seeds, Weng, 2016-11-26
    real :: dBL, dBR ! tendencies of leaf and root biomass, kgC/individual
    real :: dBSW ! tendency of sapwood biomass, kgC/individual
    real :: dBHW ! tendency of wood biomass, kgC/individual
    real :: dDBH ! tendency of breast height diameter, m
    real :: dCA ! tendency of crown area, m2/individual
    real :: dHeight ! tendency of vegetation height
    real :: dNS    ! Nitrogen from SW to HW
    ! real :: sw2nsc = 0.0 ! conversion of sapwood to non-structural carbon
    real :: BL_u, BL_c
    real :: LFR_deficit, LF_deficit, FR_deficit
    real :: N_demand,Nsupplyratio,extraN
    real :: r_N_SD
    logical :: do_editor_scheme = .False.
    integer :: i
    do_editor_scheme = .False. ! .True.

    ! Turnover of leaves and fine roots
    call vegn_tissue_turnover( vegn )

    ! Allocate C_gain to tissues
    vegn%LAI = 0.0    ! added here, otherwise LAI is the sum of current and new, Beni 24 Aug 2022
    do i = 1, vegn%n_cohorts   
      cc => vegn%cohorts(i)

      ! call biomass_allocation( cc )
      associate (sp => spdata(cc%species))

      if (cc%status == LEAF_ON) then

        !update leaf age 
        cc%leaf_age = cc%leaf_age + 1.0/365.0
        
        ! Get carbon from NSC pool. This sets cc%C_growth
        call fetch_CN_for_growth( cc )

        ! Allocate carbon to the plant pools
        ! calculate the carbon spent on growth of leaves and roots
        LF_deficit = max(0.0, cc%bl_max - cc%pleaf%c%c12)
        FR_deficit = max(0.0, cc%br_max - cc%proot%c%c12)
        LFR_deficit = LF_deficit + FR_deficit
        G_LFR = max(min(LF_deficit + FR_deficit,  &
          f_LFR_max  * cc%C_growth), 0.0)

        ! and distribute it between roots and leaves
        dBL  = min(G_LFR, max(0.0, &
                (G_LFR*cc%bl_max + cc%bl_max*cc%proot%c%c12 - cc%br_max*cc%pleaf%c%c12)/(cc%bl_max + cc%br_max) &
                ))

        ! flexible allocation scheme
        if ((G_LFR-dBL) > FR_deficit) dBL = G_LFR - FR_deficit
        dBR = G_LFR - dBL

        ! calculate carbon spent on growth of sapwood growth
        if (cc%layer == 1 .AND. cc%age > sp%maturalage) then
          dSeed = sp%v_seed * (cc%C_growth - G_LFR)
          dBSW  = (1.0 - sp%v_seed) * (cc%C_growth - G_LFR)
        else
          dSeed= 0.0
          dBSW = cc%C_growth - G_LFR
        endif

        ! For grasses, temporary
        if (sp%lifeform == 0) then
          dSeed = dSeed + 0.15 * G_LFR
          G_LFR = 0.85 * G_LFR
          dBR   = 0.85 * dBR
          dBL   = 0.85 * dBL
        endif

        ! Nitrogen adjustment on allocations between wood and leaves+roots
        ! Nitrogen demand by leaves, roots, and seeds (Their C/N ratios are fixed.)
        N_demand = dBL / sp%CNleaf0 + dBR / sp%CNroot0 + dSeed / sp%CNseed0 + dBSW / sp%CNsw0

        !==================================
        ! Turn off N effects on allocation  (for running the simulations)
        !==================================
        
        ! IF(cc%N_growth < N_demand)THEN
        !     ! a new method, Weng, 2019-05-21
        !     ! same ratio reduction for leaf, root, and seed if(cc%N_growth < N_demand)
        !     Nsupplyratio = MAX(0.0, MIN(1.0, cc%N_growth/N_demand))
        !     !r_N_SD = (cc%N_growth-cc%C_growth/sp%CNsw0)/(N_demand-cc%C_growth/sp%CNsw0) ! fixed wood CN
        !     r_N_SD = cc%N_growth/N_demand ! = Nsupplyratio
        !     if(sp%lifeform > 0 )then ! for trees
        !        if(r_N_SD<=1.0 .and. r_N_SD>0.0)then
        !         dBSW =  dBSW + (1.0-r_N_SD) * (dBL+dBR+dSeed)
        !         dBR  =  r_N_SD * dBR
        !         dBL  =  r_N_SD * dBL
        !         dSeed=  r_N_SD * dSeed
        !        elseif(r_N_SD <= 0.0)then
        !         dBSW = cc%N_growth/sp%CNsw0
        !         dBR  =  0.0
        !         dBL  =  0.0
        !         dSeed=  0.0
        !        endif
        !     else ! for grasses
        !        dBR  =  Nsupplyratio * dBR
        !        dBL  =  Nsupplyratio * dBL
        !        dSeed=  Nsupplyratio * dSeed
        !        dBSW =  Nsupplyratio * dBSW
        !     endif
        ! ENDIF

        ! Nitrogen available for all tisues, including wood
        if (cc%N_growth < N_demand) then

          ! a new method, Weng, 2019-05-21
          ! same ratio reduction for leaf, root, and seed if (cc%N_growth < N_demand)
          Nsupplyratio = MAX(0.0, MIN(1.0, cc%N_growth / N_demand))

          !r_N_SD = (cc%N_growth-cc%C_growth/sp%CNsw0)/(N_demand-cc%C_growth/sp%CNsw0) ! fixed wood CN

          r_N_SD = cc%N_growth / N_demand
          if (sp%lifeform > 0 ) then ! for trees
            if (r_N_SD<=1.0 .and. r_N_SD>0.0) then
              dBSW =  dBSW + (1.0-r_N_SD) * (dBL+dBR+dSeed)
              dBR  =  r_N_SD * dBR
              dBL  =  r_N_SD * dBL
              dSeed=  r_N_SD * dSeed
            elseif (r_N_SD <= 0.0) then
              dBSW = cc%N_growth/sp%CNsw0
              dBR  =  0.0
              dBL  =  0.0
              dSeed=  0.0
            endif
          else ! for grasses
            dBR  =  Nsupplyratio * dBR
            dBL  =  Nsupplyratio * dBL
            dSeed=  Nsupplyratio * dSeed
            dBSW =  Nsupplyratio * dBSW
          endif
        endif

        ! update carbon pools
        cc%pleaf%c%c12    = cc%pleaf%c%c12 + dBL
        cc%proot%c%c12    = cc%proot%c%c12 + dBR
        cc%psapw%c%c12    = cc%psapw%c%c12 + dBSW
        cc%pseed%c%c12    = cc%pseed%c%c12 + dSeed
        cc%plabl%c%c12    = cc%plabl%c%c12 - dBR - dBL - dSeed - dBSW
        cc%leaf_age = (1.0 - dBL/cc%pleaf%c%c12) * cc%leaf_age !NEW
        cc%resg = 0.5 * (dBR + dBL + dSeed + dBSW) !  daily

        ! update nitrogen pools, Nitrogen allocation
        cc%pleaf%n%n14 = cc%pleaf%n%n14 + dBL   /sp%CNleaf0
        cc%proot%n%n14 = cc%proot%n%n14 + dBR   /sp%CNroot0
        cc%pseed%n%n14 = cc%pseed%n%n14 + dSeed /sp%CNseed0
        cc%psapw%n%n14 = cc%psapw%n%n14 + f_N_add * cc%plabl%n%n14 + &
          (cc%N_growth - dBL/sp%CNleaf0 - dBR/sp%CNroot0 - dSeed/sp%CNseed0)
        !extraN = max(0.0,cc%psapw%n%n14+cc%pwood%n%n14 - (cc%psapw%c%c12+cc%pwood%c%c12)/sp%CNsw0)
        extraN   = max(0.0,cc%psapw%n%n14 - cc%psapw%c%c12/sp%CNsw0)
        cc%psapw%n%n14 = cc%psapw%n%n14 - extraN
        cc%plabl%n%n14 = cc%plabl%n%n14 + extraN - f_N_add * cc%plabl%n%n14 - cc%N_growth !! update NSN
        cc%N_growth = 0.0

        ! accumulated C allocated to leaf, root, and wood
        cc%NPPleaf = cc%NPPleaf + dBL
        cc%NPProot = cc%NPProot + dBR
        cc%NPPwood = cc%NPPwood + dBSW

        ! update breast height diameter given increase of bsw
        dDBH   = dBSW / (sp%thetaBM * sp%alphaBM * cc%DBH**(sp%thetaBM - 1.0))
        dHeight= sp%thetaHT * sp%alphaHT * cc%DBH**(sp%thetaHT - 1) * dDBH
        dCA    = sp%thetaCA * sp%alphaCA * cc%DBH**(sp%thetaCA - 1) * dDBH

        ! update plant architecture
        cc%DBH       = cc%DBH       + dDBH
        cc%height    = cc%height    + dHeight
        cc%crownarea = cc%crownarea + dCA
        cc%leafarea  = leaf_area_from_biomass(cc%pleaf%c%c12, cc%species)
        cc%lai       = cc%leafarea/cc%crownarea !(cc%crownarea *(1.0-sp%internal_gap_frac))
        vegn%LAI     = vegn%LAI + cc%leafarea  * cc%nindivs

        call rootarea_and_verticalprofile( cc )

        ! convert sapwood to heartwood for woody plants ! Nitrogen from sapwood to heart wood
        if (sp%lifeform > 0) then
          CSAsw  = cc%bl_max/sp%LMA * sp%phiCSA * cc%height ! with Plant hydraulics, Weng, 2016-11-30
          CSAtot = 0.25 * PI * cc%DBH**2
          CSAwd  = max(0.0, CSAtot - CSAsw)
          DBHwd  = 2.0 * sqrt(CSAwd/PI)
          BSWmax = sp%alphaBM * (cc%DBH**sp%thetaBM - DBHwd**sp%thetaBM)
          dBHW   = max(cc%psapw%c%c12 - BSWmax, 0.0)
          dNS    = dBHW / cc%psapw%c%c12 * cc%psapw%n%n14

          ! update C and N of sapwood and wood
          cc%pwood%c%c12 = cc%pwood%c%c12 + dBHW
          cc%psapw%c%c12 = cc%psapw%c%c12 - dBHW
          cc%psapw%n%n14 = cc%psapw%n%n14 - dNS
          cc%pwood%n%n14 = cc%pwood%n%n14 + dNS
        endif

        ! update bl_max and br_max daily
        BL_c = sp%LMA * sp%LAImax * cc%crownarea * &
                (1.0-sp%internal_gap_frac) /max(1,cc%layer)
        BL_u = sp%LMA*cc%crownarea*(1.0-sp%internal_gap_frac) * &
                sp%underLAImax

        if (cc%layer == 1) cc%topyear = cc%topyear + 1.0 / 365.0

        if (cc%layer > 1 .and. cc%firstlayer == 0) then ! changed back, Weng 2014-01-23
          cc%bl_max = BL_u

          ! Keep understory tree's root low and constant
          cc%br_max = 1.8 * cc%bl_max / (sp%LMA * sp%SRA) ! sp%phiRL
          !cc%br_max = sp%phiRL*cc%bl_max/(sp%LMA*sp%SRA) ! sp%phiRL

        else

          cc%bl_max = BL_u + min(cc%topyear/5.0, 1.0) * (BL_c - BL_u)
          cc%br_max = sp%phiRL * cc%bl_max/(sp%LMA * sp%SRA)

        endif

        ! Grasses have the saem bl_max regardless of their layer position
        if (sp%lifeform == 0) then
          cc%bl_max = BL_c
          cc%br_max = sp%phiRL * cc%bl_max/(sp%LMA * sp%SRA)
        endif ! for grasses

      elseif (cc%status == LEAF_OFF .and. cc%C_growth > 0.0) then
        cc%plabl%c%c12 = cc%plabl%c%c12 + cc%C_growth
        cc%resg = 0.0
      endif

      ! reset carbon acculmulation terms
      cc%C_growth = 0

      end associate
    enddo
    cc => null()

  end subroutine vegn_growth_EW


  ! The routine is never called, therefore commented out
  ! subroutine update_layer_LAI( vegn )
  !   !////////////////////////////////////////////////////////////////
  !   ! Updates LAI per canopy layer
  !   ! Code from BiomeE-Allocation
  !   !---------------------------------------------------------------
  !   type(vegn_tile_type), intent(inout) :: vegn

  !   ! local variables
  !   type(cohort_type), pointer :: cc
  !   integer :: i, layer

  !   ! update accumulative LAI for each corwn layer
  !   vegn%LAI      = 0.0
  !   vegn%LAIlayer = 0.0
  !   do i = 1, vegn%n_cohorts
  !     cc => vegn%cohorts(i)
  !     layer = Max (1, Min(cc%layer,9)) ! between 1~9
  !     vegn%LAIlayer(layer) = vegn%LAIlayer(layer) + cc%leafarea * cc%nindivs !/(1.0-sp%internal_gap_frac)
  !   enddo
  
  ! end subroutine update_layer_LAI


  subroutine rootarea_and_verticalprofile( cc )
    !////////////////////////////////////////////////////////////////
    ! Weng: partioning root area into layers, 10-24-2017
    ! Code from BiomeE-Allocation
    !---------------------------------------------------------------
    type(cohort_type), intent(inout) :: cc
    
    ! local variables
    integer :: j

    associate (sp => spdata(cc%species) )
      cc%rootarea  = cc%proot%c%c12 * sp%SRA
      do j=1,max_lev
       cc%rootareaL(j) = cc%rootarea * sp%root_frac(j)
     enddo
    end associate
  
  end subroutine rootarea_and_verticalprofile


  subroutine vegn_phenology( vegn )
    !////////////////////////////////////////////////////////////////
    ! Determines phenology state (leaf on/off)
    ! Code from BiomeE-Allocation
    !---------------------------------------------------------------
    type(vegn_tile_type), intent(inout) :: vegn

    ! local variables
    type(cohort_type), pointer :: cc
    integer :: i
    ! real    :: grassdensity   ! for grasses only
    ! real    :: BL_u,BL_c
    integer :: GrassMaxL = 3 
    real    :: ccNSC, ccNSN
    logical :: cc_firstday = .false.
    logical :: TURN_ON_life = .false., TURN_OFF_life

    vegn%litter = 0   ! daily litter

    ! update vegn GDD and tc_pheno
    vegn%gdd      = vegn%gdd + max(0.0, vegn%tc_daily - 278.15)
    vegn%tc_pheno = vegn%tc_pheno * 0.8 + vegn%Tc_daily * 0.2

    ! ON and OFF of phenology: change the indicator of growing season for deciduous
    cohortloop2: do i = 1,vegn%n_cohorts
      cc => vegn%cohorts(i)

      ! update GDD for each cohort
      cc%gdd = cc%gdd + max(0.0, vegn%tc_daily - 278.15) ! GDD5

      associate (sp => spdata(cc%species) )

      ! for evergreen
      if (sp%phenotype==1 .and. cc%status==LEAF_OFF) cc%status=LEAF_ON

      ! for deciduous and grasses
      TURN_ON_life = (sp%phenotype == 0 .and. &
        cc%status    == LEAF_OFF       .and. &
        cc%gdd        > sp%gdd_crit    .and. &
        vegn%tc_pheno > sp%tc_crit_on) .and. &
        (sp%lifeform .ne. 0 .OR.(sp%lifeform .eq. 0 .and. cc%layer==1))

      cc_firstday = .false.
      if (TURN_ON_life) then
        cc%status = LEAF_ON ! Turn on a growing season
        cc_firstday = .True.
      endif

      ! Reset grass density at the first day of a growing season
      ! if (cc_firstday .and. sp%lifeform == 0 .and. cc%age > 2.0) then
      if  (sp%lifeform ==0 .and. (cc_firstday .and. cc%age>0.5)) then
        
        ! reset grass density and size for perenials
        ccNSC   = (cc%plabl%c%c12 + cc%pleaf%c%c12 + cc%psapw%c%c12 + &
          cc%pwood%c%c12 + cc%proot%c%c12 + cc%pseed%c%c12) * cc%nindivs
        ccNSN   = (cc%plabl%n%n14 + cc%pleaf%n%n14 + cc%psapw%n%n14 + &
          cc%pwood%n%n14 + cc%proot%n%n14 + cc%pseed%n%n14) * cc%nindivs
        
        ! reset
        cc%nindivs = MIN(ccNSC /sp%seedlingsize, ccNSN/(sp%seedlingsize/sp%CNroot0))
        cc%psapw%c%c12 = f_initialBSW * sp%seedlingsize  ! for setting up a initial size
        cc%proot%c%c12 = 0.25 * cc%psapw%c%c12
        cc%pleaf%c%c12 = 0.0
        cc%pwood%c%c12 = 0.0
        cc%pseed%c%c12 = 0.0
        cc%plabl%c%c12 = ccNSC / cc%nindivs - &
          (cc%pleaf%c%c12 + cc%psapw%c%c12 + cc%pwood%c%c12 + cc%proot%c%c12 + cc%pseed%c%c12)

        ! beni: added NPP accounting (for output)
        cc%NPPleaf = cc%NPPleaf + cc%pleaf%c%c12
        cc%NPProot = cc%NPProot + cc%proot%c%c12
        cc%NPPwood = cc%NPPwood + cc%psapw%c%c12 + cc%pwood%c%c12

        ! nitrogen pools
        cc%psapw%n%n14 = cc%psapw%c%c12  /sp%CNsw0
        cc%proot%n%n14 = cc%proot%c%c12   /sp%CNroot0
        cc%pleaf%n%n14 = 0.0
        cc%pwood%n%n14 = 0.0
        cc%pseed%n%n14 = 0.0
        cc%plabl%n%n14 = ccNSN/cc%nindivs - &
          (cc%pleaf%n%n14 + cc%psapw%n%n14 + cc%pwood%n%n14 + cc%proot%n%n14 + cc%pseed%n%n14)

        call rootarea_and_verticalprofile( cc )
        call init_cohort_allometry( cc )
      endif
      end associate

    enddo cohortloop2

    ! if (TURN_ON_life) call relayer_cohorts( vegn )
    if (cc_firstday) call relayer_cohorts(vegn)

    ! OFF of a growing season
    cohortloop3: do i = 1,vegn%n_cohorts

      cc => vegn%cohorts(i)
      associate (sp => spdata(cc%species) )
      TURN_OFF_life = (sp%phenotype  == 0 .and.     &
      cc%status == LEAF_ON .and.     &
      cc%gdd > sp%gdd_crit+600. .and. &
      vegn%tc_pheno < sp%tc_crit)
      end associate

      if (TURN_OFF_life) then
        cc%status = LEAF_OFF  ! Turn off a growing season
        cc%gdd   = 0.0        ! Start to counting a new cycle of GDD
        vegn%gdd = 0.0
      endif

      ! leaf fall
      call Seasonal_fall(cc,vegn)
    
    enddo cohortloop3

  end subroutine vegn_phenology


  subroutine Seasonal_fall( cc, vegn )
    !////////////////////////////////////////////////////////////////
    ! Leaf and stem fall
    ! sum leaf and stem fall for deciduous plants, including deciduous trees and grasses
    ! Code from BiomeE-Allocation
    !---------------------------------------------------------------
    implicit none
    type(cohort_type), intent(inout) :: cc
    type(vegn_tile_type), intent(inout) :: vegn

    ! local variables
    real    :: loss_coarse, loss_fine, lossN_coarse, lossN_fine
    real    :: dAleaf, dBL, dBR, dNL, dNR, dBStem, dNStem      ! per day
    real    :: leaf_fall_rate, root_mort_rate      ! per day

    leaf_fall_rate = 0.05; root_mort_rate = 0.025

    ! End a growing season: leaves fall for deciduous
    associate (sp => spdata(cc%species) )
    
    if (cc%status == LEAF_OFF .AND. cc%pleaf%c%c12 > 0.0) then

      dBL = min(leaf_fall_rate * cc%bl_max, cc%pleaf%c%c12)
      dBR = min(root_mort_rate * cc%br_max, cc%proot%c%c12)  ! Just for test: keep roots
      dBStem = 0.0 ! trees
      dNStem = 0.0 ! trees

      if (sp%lifeform == 0) then  ! grasses
        dBStem = MIN(1.0,dBL/cc%pleaf%c%c12) * cc%psapw%c%c12
        dNStem = MIN(1.0,dBL/cc%pleaf%c%c12) * cc%psapw%n%n14
      endif

      ! Nitrogen out
      if (cc%pleaf%c%c12 > 0) then
        dNL = dBL / cc%pleaf%c%c12 * cc%pleaf%n%n14 !dBL/sp%CNleaf0
      else
        dNL = 0.0
      endif

      if (cc%proot%c%c12 > 0) then
        dNR = dBR / cc%proot%c%c12 * cc%proot%n%n14 !dBR/sp%CNroot0
      else
        dNR = 0.0
      endif

      dAleaf = leaf_area_from_biomass(dBL, cc%species)

      ! Retranslocation to NSC and NSN
      cc%plabl%c%c12 = cc%plabl%c%c12 + l_fract  * (dBL + dBR + dBStem)
      cc%plabl%n%n14 = cc%plabl%n%n14 + retransN * (dNL + dNR + dNStem)

      ! update plant pools
      cc%pleaf%c%c12 = cc%pleaf%c%c12 - dBL
      cc%proot%c%c12 = cc%proot%c%c12 - dBR
      cc%psapw%c%c12 = cc%psapw%c%c12 - dBStem

      cc%pleaf%n%n14 = cc%pleaf%n%n14 - dNL
      cc%proot%n%n14 = cc%proot%n%n14 - dNR
      cc%psapw%n%n14 = cc%psapw%n%n14 - dNStem

      ! update NPP for leaves, fine roots, and wood
      cc%NPPleaf = cc%NPPleaf - l_fract * dBL
      cc%NPProot = cc%NPProot - l_fract * dBR
      cc%NPPwood = cc%NPPwood - l_fract * dBStem

      cc%leafarea= leaf_area_from_biomass(cc%pleaf%c%c12, cc%species)
      cc%lai     = cc%leafarea/(cc%crownarea * (1.0 - sp%internal_gap_frac))

      ! Update plant size (for grasses)
      !call init_cohort_allometry( cc )

      ! put C and N into soil pools:  Substraction of C and N from leaf and root pools
      loss_coarse  = (1.0 - l_fract)  * cc%nindivs * (dBStem + dBL - dAleaf * LMAmin)
      loss_fine    = (1.0 - l_fract)  * cc%nindivs * (dBR    + dAleaf * LMAmin)
      lossN_coarse = (1.0 - retransN) * cc%nindivs * (dNStem + dNL - dAleaf * sp%LNbase)
      lossN_fine   = (1.0 - retransN) * cc%nindivs * (dNR    + dAleaf * sp%LNbase)

      vegn%psoil_fs%c%c12 = vegn%psoil_fs%c%c12 +  &
        fsc_fine * loss_fine + fsc_wood * loss_coarse
      vegn%psoil_sl%c%c12 = vegn%psoil_sl%c%c12 +   &
        (1.0 - fsc_fine)*loss_fine + (1.0 - fsc_wood)*loss_coarse

      ! Nitrogen to soil SOMs
      vegn%psoil_fs%n%n14  = vegn%psoil_fs%n%n14 +    &
        fsc_fine * lossN_fine + fsc_wood * lossN_coarse
      vegn%psoil_sl%n%n14 = vegn%psoil_sl%n%n14 +   &
        (1.0 - fsc_fine) * lossN_fine + (1.0 - fsc_wood) * lossN_coarse

      ! annual N from plants to soil
      vegn%N_P2S_yr = vegn%N_P2S_yr + lossN_fine + lossN_coarse

    endif
    end associate
  
  end subroutine Seasonal_fall


  subroutine vegn_nat_mortality (vegn)
    !////////////////////////////////////////////////////////////////
    ! Determines mortality and updates tile
    !---------------------------------------------------------------
    use md_interface_biomee, only: myinterface
    
    !   TODO: update background mortality rate as a function of wood density (Weng, Jan. 07 2017)
    type(vegn_tile_type), intent(inout) :: vegn
    ! real, intent(in) :: deltat ! seconds since last mortality calculations, s

    ! ---- local vars
    type(cohort_type), pointer :: cc => null()
    ! type(spec_data_type),   pointer :: sp

    ! integer :: idx(vegn%n_cohorts)
    real :: deathrate = 0 ! mortality rate, 1/year
    real :: deadtrees ! number of trees that died over the time step
    integer :: totCC,i,k

    ! real :: nindivs_new, frac_new
    real, dimension(:), allocatable :: cai_partial != 0.0 !max_cohorts
    ! real, parameter :: min_nindivs = 1e-5 ! 2e-15 ! 1/m. If nindivs is less than this number, 

    ! then the entire cohort is killed; 2e-15 is approximately 1 individual per Earth 
    ! logical :: merged(vegn%n_cohorts) ! mask to skip cohorts that were already merged
    real :: cCAI
    real :: dn ! number of trees that died due to CAI_partial>CAI_max
    real :: param_dbh_under 
    real :: param_nsc_under 
    ! real :: param_gr_under
    real :: param_dbh 
    real :: param_nsc 
    ! real :: param_gr
    real :: CAI_max

    if ((trim(myinterface%params_siml%method_mortality) == "const_selfthin")) then

      ! Remove a big amount of very small trees first
      if (cc%layer > 1) deathrate = 0.2 !sp%mortrate_d_u
      deadtrees = cc%nindivs * deathrate
      call plant2soil(vegn, cc, deadtrees)

      ! Update plant density
      cc%nindivs = cc%nindivs - deadtrees

      ! set calibratable mortality parameter
      CAI_max = myinterface%params_tile%par_mort

      ! Calculate cumulative CAI from shortest trees
      totCC = vegn%n_cohorts
      allocate(cai_partial(totCC))

      ! calculate cai_partial and the number of cohorts with cai_partial < CAI_max (keep them)
      cai_partial = 0.0
      do i = totCC, 1, -1
        cc => vegn%cohorts(i)
        cCAI = cc%crownarea * cc%nindivs
        if (i==totCC) then
          cai_partial(i) = cCAI
        else
          cai_partial(i) = cai_partial(i+1) + cCAI
        end if
      enddo

      ! Kill the trees that lead to total CAI > CAI_max
      k = 0 ! for checking how many cohorts trimmed
      do i =1, totCC-1 ! at least keep the last cohort (totCC)
        cc => vegn%cohorts(i)
        if(cai_partial(i) > CAI_max)then
          dn = (cai_partial(i) - max(CAI_max, cai_partial(i + 1))) / cc%crownarea

          ! Carbon and Nitrogen from dead plants to soil pools
          call plant2soil(vegn, cc, dn)

          ! Update plant density
          cc%nindivs = cc%nindivs - dn
          k = k + 1
        else
         exit
        endif
      enddo

      ! Remove the cohorts with 0 individuals, (never used b/c k<2)
      if(k >= 2) call kill_lowdensity_cohorts(vegn)

      ! final check, can be removed if the model runs well
      cai_partial = 0.0
      do i = vegn%n_cohorts, 1, -1
        cc => vegn%cohorts(i)
        cCAI = cc%crownarea * cc%nindivs
        if (i == vegn%n_cohorts) then
          cai_partial(i) = cCAI
        else
          cai_partial(i) = cai_partial(i+1) + cCAI
        end if
      enddo

      deallocate(cai_partial)
 
    else

      do i = 1, vegn%n_cohorts
        cc => vegn%cohorts(i)
        associate ( sp => spdata(cc%species))

        if ((trim(myinterface%params_siml%method_mortality) == "cstarvation")) then
          
          ! set calibratable parameter
          param_nsc_under = myinterface%params_tile%par_mort_under
          param_nsc       = myinterface%params_tile%par_mort

          ! Understory mortality
          if (cc%layer > 1) then !
            deathrate = param_nsc_under * sp%mortrate_d_u * &
                     (1. + A_mort*exp(B_mort*cc%dbh))/ &
                     (1. +        exp(B_mort*cc%dbh)) 

          else  
            ! Canopy mortality
            if (cc%bl_max > 0) then
            deathrate = param_nsc * 0.05 * (exp(-3.5*(cc%plabl%c%c12/cc%bl_max))/(0.01+exp(-3.5*(cc%plabl%c%c12/cc%bl_max)))) ! -3.5,-2.5,-2
            endif
          endif

        ! else if ((trim(myinterface%params_siml%method_mortality) == "growthrate")) then
          
        !   ! set calibratable parameter
        !   param_gr_under = myinterface%params_tile%par_mort_under
        !   param_gr       = myinterface%params_tile%par_mort

        !   ! Understory mortality
        !   if (cc%layer > 1) then !
        !     deathrate = param_gr_under * sp%mortrate_d_u * &
        !              (1. + A_mort*exp(B_mort*cc%dbh))/ &
        !              (1. +        exp(B_mort*cc%dbh)) 
        !   else  
        !   ! Canopy mortality
        !   ! deathrate = param_gr * 0.05 *    &
        !   !                  (1.*exp(1*(cc%psapw%c%c12+cc%pwood%c%c12-cc%ABG_ys-6.0))/ &
        !   !                  (1. + exp(1*(cc%psapw%c%c12+cc%pwood%c%c12-cc%ABG_ys-6.0))))
        !   deathrate = min(1.0, param_dbh * 0.015 * cc%dbh ** 1.5) ! 1.5, 1.6, 1.7
        !   endif

        else if ((trim(myinterface%params_siml%method_mortality) == "dbh")) then 
     
          ! set calibratable parameter
          param_dbh_under = myinterface%params_tile%par_mort_under
          param_dbh       = myinterface%params_tile%par_mort

          if (sp%lifeform == 0) then  ! for grasses
            if (cc%layer > 1) then
              deathrate = sp%mortrate_d_u
            else
              deathrate = sp%mortrate_d_c
            endif
          else                    ! for trees
            if (cc%layer > 1) then ! Understory layer mortality Weng 2015: deathrate = 0.075*(1+9*exp(-60*cc%dbh))/(1+exp(-60*cc%dbh))
              deathrate = param_dbh_under * sp%mortrate_d_u * &
                     (1.0 + A_mort*exp(B_mort*cc%dbh))/ &
                     (1.0 +        exp(B_mort*cc%dbh)) 

            else  ! First layer mortality Weng 2015: deathrate = 0.01*(1+5*exp(4*(cc%dbh-2)))/(1+exp(4*(cc%dbh-2)))
              if (myinterface%params_siml%do_U_shaped_mortality) then
                ! deathrate = param_dbh * 0.1 *    &
                !            (1.*exp(2.*(cc%dbh-1))/  &
                !            (1. + exp(2.*(cc%dbh-1))))
                deathrate = min(1.0, param_dbh * cc%dbh ** 1.5) ! 1.5, 2.5, 5
              else
                deathrate = sp%mortrate_d_c !0.01
              endif
            endif
          endif
         
        endif

        ! previous setup allowed death rates > 1 (hence negative ind)
        deathrate = min(1.0, deathrate + 0.01) 
        deadtrees = cc%nindivs * deathrate

        ! record mortality rates at cohort level
        cc%deathratevalue = deathrate

        ! Carbon and Nitrogen from dead plants to soil pools
        call plant2soil(vegn, cc, deadtrees)

        ! Update plant density
        cc%nindivs = cc%nindivs - deadtrees
        ! vegn%n_deadtrees = deadtrees
        ! vegn%c_deadtrees = vegn%c_deadtrees + deadtrees*(cc%plabl%c%c12 + cc%pseed%c%c12 + cc%pleaf%c%c12 + cc%proot%c%c12 + cc%psapw%c%c12 + cc%pwood%c%c12)
        end associate
      enddo

      ! Remove the cohorts with very few individuals
      call kill_lowdensity_cohorts( vegn )

    endif

  end subroutine vegn_nat_mortality


  subroutine vegn_annual_starvation( vegn ) ! Annual
    !////////////////////////////////////////////////////////////////
    ! Mortality due to C starvation (NSC below threshold)
    ! Starvation due to low NSC and annual NPP
    ! Code from BiomeE-Allocation
    !---------------------------------------------------------------
    type(vegn_tile_type), intent(inout) :: vegn

    ! local variables --------
    real :: deathrate ! mortality rate, 1/year
    real :: deadtrees ! number of trees that died over the time step
    integer :: i
    type(cohort_type), pointer :: cc
    ! type(cohort_type), dimension(:), pointer :: ccold, ccnew

    do i = 1, vegn%n_cohorts
      
      cc => vegn%cohorts(i)
      associate ( sp => spdata(cc%species)  )

      ! Mortality due to starvation
      deathrate = 0.0
     
      if (cc%plabl%c%c12 < 0.01*cc%bl_max) then

        deathrate = 1.0
        deadtrees = cc%nindivs * deathrate !individuals / m2

        ! Carbon and Nitrogen from plants to soil pools
        call plant2soil(vegn, cc, deadtrees)

        ! update cohort individuals
        cc%nindivs = 0.0 ! cc%nindivs*(1.0 - deathrate)

        ! print*,'i, deadtrees', i, deadtrees

      else
        deathrate = 0.0
      endif
      end associate
    enddo
    ! Remove the cohorts with 0 individuals
    call kill_lowdensity_cohorts( vegn )

  end subroutine vegn_annual_starvation


  subroutine plant2soil(vegn, cc, deadtrees)
    !////////////////////////////////////////////////////////////////
    ! Transfer of deat biomass to litter pools
    ! Code from BiomeE-Allocation
    !---------------------------------------------------------------
    type(vegn_tile_type), intent(inout) :: vegn
    type(cohort_type),    intent(inout) :: cc
    real,                 intent(in)    :: deadtrees ! dead trees/m2

    ! local variables --------
    real :: loss_fine,loss_coarse
    real :: lossN_fine,lossN_coarse

    associate (sp => spdata(cc%species))

    ! Carbon and Nitrogen from plants to soil pools
    loss_coarse  = deadtrees * (cc%pwood%c%c12 + cc%psapw%c%c12 + cc%pleaf%c%c12 - cc%leafarea * LMAmin)
    loss_fine    = deadtrees * (cc%plabl%c%c12 + cc%pseed%c%c12 + cc%proot%c%c12 + cc%leafarea * LMAmin)

    lossN_coarse = deadtrees * (cc%pwood%n%n14 + cc%psapw%n%n14 + cc%pleaf%n%n14 - cc%leafarea*sp%LNbase)
    lossN_fine   = deadtrees * (cc%proot%n%n14 + cc%pseed%n%n14 + cc%plabl%n%n14 + cc%leafarea*sp%LNbase)

    vegn%psoil_fs%c%c12 = vegn%psoil_fs%c%c12 + fsc_fine * loss_fine + fsc_wood * loss_coarse
    vegn%psoil_sl%c%c12 = vegn%psoil_sl%c%c12 + (1.0 - fsc_fine) * loss_fine + (1.0-fsc_wood) * loss_coarse

    vegn%psoil_fs%n%n14 = vegn%psoil_fs%n%n14 + fsc_fine * lossN_fine + fsc_wood * lossN_coarse
    vegn%psoil_sl%n%n14 = vegn%psoil_sl%n%n14 + (1.0 - fsc_fine) * lossN_fine + (1.-fsc_wood) * lossN_coarse

    ! annual N from plants to soil
    vegn%N_P2S_yr = vegn%N_P2S_yr + lossN_fine + lossN_coarse

    ! record mortality
    ! cohort level
    cc%n_deadtrees = deadtrees
    !cc%c_deadtrees = loss_coarse + loss_fine 
    cc%c_deadtrees    = deadtrees*(cc%plabl%c%c12 + cc%pseed%c%c12 + cc%pleaf%c%c12 + &
           cc%proot%c%c12 + cc%psapw%c%c12 + cc%pwood%c%c12) 
    cc%m_turnover  = cc%m_turnover + loss_coarse + loss_fine
    !cc%m_turnover  = cc%m_turnover + deadtrees * (cc%pwood%c%c12 + cc%psapw%c%c12)

    ! cc%c_deadtrees   = deadtrees * (cc%plabl%c%c12 + cc%pseed%c%c12 + cc%pleaf%c%c12 + cc%proot%c%c12 + cc%psapw%c%c12 + cc%pwood%c%c12) 
    
    ! vegn%n_deadtrees   = vegn%n_deadtrees + deadtrees
    ! vegn%c_deadtrees   = vegn%c_deadtrees + deadtrees * (cc%plabl%c%c12 + cc%pseed%c%c12 + cc%pleaf%c%c12 + cc%proot%c%c12 + cc%psapw%c%c12 + cc%pwood%c%c12)
    
    ! ! print*, "vegn%n_deadtrees", vegn%n_deadtrees
    ! print*, "deadtrees", deadtrees
    ! print*, "cc%n_deadtrees", cc%n_deadtrees
    ! print*, "vegn%n_deadtrees", vegn%n_deadtrees
    ! print*, "vegn%n_deadtrees", vegn%n_deadtrees
    ! print*, "vegn%c_deadtrees", vegn%c_deadtrees

    end associate

  end subroutine plant2soil


  subroutine vegn_reproduction( vegn )
    !////////////////////////////////////////////////////////////////
    ! Reproduction of each canopy cohort, yearly time step
    ! calculate the new cohorts added in this step and states:
    ! tree density, DBH, woddy and fine biomass
    ! Code from BiomeE-Allocation
    !---------------------------------------------------------------
    type(vegn_tile_type), intent(inout) :: vegn

    ! local variables
    type(cohort_type), pointer :: cc ! parent and child cohort pointers
    type(cohort_type), dimension(:), pointer :: ccold, ccnew   ! pointer to old cohort array
    integer, dimension(16) :: reproPFTs
    real,    dimension(16) :: seedC, seedN ! seed pool of productible PFTs
    ! real :: failed_seeds, N_failedseed !, prob_g, prob_e
    integer :: newcohorts, matchflag, nPFTs ! number of new cohorts to be created
    integer :: nCohorts, istat
    integer :: i, k ! cohort indices

    ! Looping through all reproductable cohorts and Check if reproduction happens
    reproPFTs = -999 ! the code of reproductive PFT
    vegn%totseedC = 0.0
    vegn%totseedN = 0.0
    vegn%totNewCC = 0.0
    vegn%totNewCN = 0.0
    seedC = 0.0
    seedN = 0.0
    nPFTs = 0

    cohortloop1: do k=1, vegn%n_cohorts
      cc => vegn%cohorts(k)

      if (cohort_can_reproduce( cc )) then
        matchflag = 0
        do i=1,nPFTs
          if (cc%species == reproPFTs(i)) then

            seedC(i) = seedC(i) + cc%pseed%c%c12  * cc%nindivs
            seedN(i) = seedN(i) + cc%pseed%n%n14  * cc%nindivs

            ! reset parent's seed C and N
            vegn%totSeedC = vegn%totSeedC + cc%pseed%c%c12  * cc%nindivs
            vegn%totSeedN = vegn%totSeedN + cc%pseed%n%n14  * cc%nindivs
            cc%pseed%c%c12 = 0.0
            cc%pseed%n%n14 = 0.0
            matchflag = 1
            exit
          endif
        enddo

        if (matchflag==0) then ! when it is a new PFT, put it to the next place

          nPFTs            = nPFTs + 1 ! update the number of reproducible PFTs
          reproPFTs(nPFTs) = cc%species ! PFT number
          seedC(nPFTs)     = cc%pseed%c%c12 * cc%nindivs ! seed carbon
          seedN(nPFTs)     = cc%pseed%n%n14 * cc%nindivs ! seed nitrogen
          vegn%totSeedC = vegn%totSeedC + cc%pseed%c%c12  * cc%nindivs
          vegn%totSeedN = vegn%totSeedN + cc%pseed%n%n14  * cc%nindivs

          ! reset parent's seed C and N
          cc%pseed%c%c12 = 0.0
          cc%pseed%n%n14 = 0.0
        endif
      endif ! cohort_can_reproduce
    enddo cohortloop1

    ! Generate new cohorts
    newcohorts = nPFTs

    if (newcohorts >= 1) then   ! build new cohorts for seedlings
      
      ccold => vegn%cohorts ! keep old cohort information
      nCohorts = vegn%n_cohorts + newcohorts
      allocate(ccnew(1:nCohorts), STAT = istat)
      ccnew(1:vegn%n_cohorts) = ccold(1:vegn%n_cohorts) ! copy old cohort information
      vegn%cohorts => ccnew

      deallocate (ccold)

      ! set up new cohorts
      k = vegn%n_cohorts
      do i = 1, newcohorts
        
        k = k + 1 ! increment new cohort index
        cc => vegn%cohorts(k)
        
        ! Give the new cohort an ID
        cc%ccID = MaxCohortID + i
        
        ! update child cohort parameters
        associate (sp => spdata(reproPFTs(i)))
        
        ! density
        cc%nindivs = seedC(i)/sp%seedlingsize

        cc%species    = reproPFTs(i)
        cc%status     = LEAF_OFF
        cc%firstlayer = 0
        cc%topyear    = 0.0
        cc%age        = 0.0

        ! Carbon pools
        cc%pleaf%c%c12 = 0.0 * sp%seedlingsize
        cc%proot%c%c12 = 0.1 * sp%seedlingsize
        cc%psapw%c%c12 = f_initialBSW * sp%seedlingsize
        cc%pwood%c%c12 = 0.0 * sp%seedlingsize
        cc%pseed%c%c12 = 0.0
        cc%plabl%c%c12 = sp%seedlingsize - cc%psapw%c%c12 - cc%proot%c%c12
        
        ! beni: added seedling growth for NPP accounting (for output)
        cc%NPPleaf = cc%NPPleaf + cc%pleaf%c%c12
        cc%NPProot = cc%NPProot + cc%proot%c%c12
        cc%NPPwood = cc%NPPwood + cc%psapw%c%c12 + cc%pwood%c%c12

        call rootarea_and_verticalprofile( cc )

        ! Nitrogen pools
        cc%pleaf%n%n14  = cc%pleaf%c%c12/sp%CNleaf0
        cc%proot%n%n14  = cc%proot%c%c12/sp%CNroot0
        cc%psapw%n%n14  = cc%psapw%c%c12/sp%CNsw0
        cc%pwood%n%n14  = cc%pwood%c%c12/sp%CNwood0
        cc%pseed%n%n14  = 0.0

        if (cc%nindivs>0.0) then
          cc%plabl%n%n14 = sp%seedlingsize * seedN(i) / seedC(i) -  &
            (cc%pleaf%n%n14 + cc%proot%n%n14 + cc%psapw%n%n14 + cc%pwood%n%n14)
        end if 

        vegn%totNewCC = vegn%totNewCC + cc%nindivs*(cc%pleaf%c%c12 + cc%proot%c%c12 + &
          cc%psapw%c%c12 + cc%pwood%c%c12 + cc%plabl%c%c12)
        vegn%totNewCN = vegn%totNewCN + cc%nindivs*(cc%pleaf%n%n14 + cc%proot%n%n14 + &
          cc%psapw%n%n14 + cc%pwood%n%n14 + cc%plabl%n%n14)

        call init_cohort_allometry( cc )
        !        ! seeds fail
        !cc%nindivs = cc%nindivs * sp%prob_g * sp%prob_e
        !       put failed seeds to soil carbon pools
        !        failed_seeds = 0.0 ! (1. - sp%prob_g*sp%prob_e) * seedC(i)!!

        !        vegn%litter = vegn%litter + failed_seeds
        !        vegn%psoil_fs%c%c12 = vegn%psoil_fs%c%c12 +        fsc_fine *failed_seeds
        !        vegn%psoil_sl%c%c12 = vegn%psoil_sl%c%c12 + (1.0 - fsc_fine)*failed_seeds

        !      Nitrogen of seeds to soil SOMs
        !        N_failedseed= 0.0 ! (1.-sp%prob_g*sp%prob_e)   * seedN(i)
        !        vegn%psoil_fs%n%n14  = vegn%psoil_fs%n%n14   +        fsc_fine * N_failedseed
        !        vegn%psoil_sl%n%n14 = vegn%psoil_sl%n%n14  + (1.0 - fsc_fine)* N_failedseed

        !       annual N from plants to soil
        !   vegn%N_P2S_yr = vegn%N_P2S_yr + N_failedseed

        end associate   ! F2003
      enddo

      MaxCohortID = MaxCohortID + newcohorts
      vegn%n_cohorts = k
      ccnew => null()
      
      call zero_diagnostics( vegn )
    
    endif ! set up new born cohorts

  end subroutine vegn_reproduction


  function cohort_can_reproduce( cc ); logical cohort_can_reproduce
    !////////////////////////////////////////////////////////////////
    ! Determine whether a cohort can reproduce, based on criteria:
    ! - is in top canopy layer
    ! - is actually present
    ! - has reached reproductive maturity (age)
    ! - C and N in seed pool is sufficiently large to satisfy mass of a new seedling
    ! Code from BiomeE-Allocation
    !---------------------------------------------------------------
    type(cohort_type), intent(in) :: cc

    associate (sp => spdata(cc%species) )! F2003
      cohort_can_reproduce = (cc%layer == 1 .and. &
        cc%nindivs > 0.0 .and. &
        cc%age > sp%maturalage.and. &
        cc%pseed%c%c12 > sp%seedlingsize .and. &
        cc%pseed%n%n14 > sp%seedlingsize/sp%CNseed0)
    end associate

  end function


  subroutine vegn_species_switch(vegn, N_SP, iyears, FREQ)
    !////////////////////////////////////////////////////////////////
    ! switch the species of the first cohort to another species
    ! bugs !!!!!!
    ! Code from BiomeE-Allocation
    !---------------------------------------------------------------
    type(vegn_tile_type), intent(inout) :: vegn
    integer, intent(in):: N_SP  ! total species in model run settings
    integer, intent(in):: iyears
    integer, intent(in):: FREQ  ! frequency of species switching

    ! local variables --------
    real :: loss_fine,loss_coarse
    real :: lossN_fine,lossN_coarse
    ! integer :: i, k
    type(cohort_type), pointer :: cc

    cc => vegn%cohorts(1)
    associate (sp => spdata(cc%species))

    if (cc%pleaf%c%c12 > 0.0) then 
      ! remove all leaves to keep mass balance
      loss_coarse  = cc%nindivs * (cc%pleaf%c%c12 - cc%leafarea * LMAmin)
      loss_fine    = cc%nindivs * cc%leafarea * LMAmin
      lossN_coarse = cc%nindivs * (cc%pleaf%n%n14 - cc%leafarea * sp%LNbase)
      lossN_fine   = cc%nindivs * cc%leafarea * sp%LNbase

      ! Carbon to soil pools
      vegn%psoil_fs%c%c12  = vegn%psoil_fs%c%c12  + fsc_fine * loss_fine + &
        fsc_wood * loss_coarse
      vegn%psoil_sl%c%c12 = vegn%psoil_sl%c%c12 + (1.0 - fsc_fine) * loss_fine + &
        (1.0 - fsc_wood) * loss_coarse

      ! Nitrogen to soil pools
      vegn%psoil_fs%n%n14 = vegn%psoil_fs%n%n14 + fsc_fine  * lossN_fine +   &
        fsc_wood * lossN_coarse
      vegn%psoil_sl%n%n14 = vegn%psoil_sl%n%n14 +(1.0 - fsc_fine) * lossN_fine +   &
        (1.0 - fsc_wood) * lossN_coarse

      ! annual N from plants to soil
      vegn%N_P2S_yr = vegn%N_P2S_yr + lossN_fine + lossN_coarse

      ! remove leaves
      cc%pleaf%c%c12 = 0.0

      ! record continuous biomass turnover (not linked to mortality)
      ! cc%m_turnover = cc%m_turnover + loss_coarse + loss_fine XXX don't add anything if only considering wood

    endif
    end associate

    ! Change species
    cc%species = mod(iyears / FREQ, N_SP) + 2

  end subroutine vegn_species_switch


  subroutine relayer_cohorts( vegn )
    !////////////////////////////////////////////////////////////////
    ! Arrange crowns into canopy layers according to their height and 
    ! crown areas.
    ! Code from BiomeE-Allocation
    !---------------------------------------------------------------
    type(vegn_tile_type), intent(inout) :: vegn ! input cohorts

    ! ---- local constants
    real, parameter :: tolerance = 1e-4
    real, parameter :: layer_vegn_cover = 1.0   

    ! local variables
    integer :: idx(vegn%n_cohorts) ! indices of cohorts in decreasing height order
    integer :: i ! new cohort index
    integer :: k ! old cohort index
    integer :: L ! layer index (top-down)
    integer :: N0, N1 ! initial and final number of cohorts 
    real    :: frac ! fraction of the layer covered so far by the canopies
    type(cohort_type), pointer :: cc(:)
    type(cohort_type), pointer :: new(:)
    real    :: nindivs

    !  rand_sorting = .TRUE. ! .False.

    ! rank cohorts in descending order by height. For now, assume that they are 
    ! in order
    N0 = vegn%n_cohorts; cc=>vegn%cohorts
    call rank_descending(cc(1:N0)%height,idx)

    ! calculate max possible number of new cohorts : it is equal to the number of
    ! old cohorts, plus the number of layers -- since the number of full layers is 
    ! equal to the maximum number of times an input cohort can be split by a layer 
    ! boundary.
    
    ! replace NaN with 0
    where(cc(1:N0)%crownarea /= cc(1:N0)%crownarea)
      cc(1:N0)%crownarea = 0
    end where
    
    where(cc(1:N0)%nindivs /= cc(1:N0)%nindivs)
      cc(1:N0)%nindivs = 0
    end where

    ! calculate size of the new cohorts, correctly dealing with the NaN
    ! values - if one ignores the NaN values these are treated as a large
    ! negative int()
    N1 = vegn%n_cohorts + int(sum(cc(1:N0)%nindivs * cc(1:N0)%crownarea))
    
    ! allocate the new cohort array using the above size
    allocate(new(N1))

    ! copy cohort information to the new cohorts, splitting the old cohorts that 
    ! stride the layer boundaries
    i = 1 
    k = 1 
    L = 1 
    frac = 0.0 
    nindivs = cc(idx(k))%nindivs
    
    ! loop over all original cohorts
    do
      new(i) = cc(idx(k))
      new(i)%nindivs = min(nindivs, (layer_vegn_cover - frac)/cc(idx(k))%crownarea)
      new(i)%layer   = L

      if (L == 1) then
        new(i)%firstlayer = 1
      endif

      !    if (L>1)  new(i)%firstlayer = 0  ! switch off "push-down effects"
      frac = frac + new(i)%nindivs * new(i)%crownarea
      nindivs = nindivs - new(i)%nindivs
      
      ! check for individuals less than 0
      if (nindivs < 0) then
        nindivs = 0
      endif

      if ((nindivs*cc(idx(k))%crownarea) < tolerance) then

        ! allocate the remainder of individuals to the last cohort
        new(i)%nindivs = new(i)%nindivs + nindivs
        
        if (k == N0) then
          exit ! end of loop
        else
          k = k + 1
          nindivs = cc(idx(k))%nindivs
        endif
        
      endif

      if (abs(layer_vegn_cover - frac) < tolerance) then
        L = L + 1
        frac = 0.0   ! start new layer
      endif

      i = i + 1
    
    enddo

    ! replace the array of cohorts
    deallocate(vegn%cohorts)
    vegn%cohorts => new 
    vegn%n_cohorts = i

    ! update layer fraction for each cohort
    do i=1, vegn%n_cohorts
      vegn%cohorts(i)%layerfrac = vegn%cohorts(i)%nindivs * vegn%cohorts(i)%crownarea
    enddo

  end subroutine relayer_cohorts


  subroutine vegn_tissue_turnover( vegn )
    !////////////////////////////////////////////////////////////////
    ! Tissue turnover and transfer to litter pools
    ! Code from BiomeE-Allocation
    !---------------------------------------------------------------
    type(vegn_tile_type), intent(inout) :: vegn

    ! local variables
    type(cohort_type), pointer :: cc    ! current cohort
    real :: loss_coarse, loss_fine, lossN_coarse, lossN_fine
    real :: alpha_L   ! turnover rate of leaves
    real :: alpha_S   ! turnover rate of stems
    real :: dBL, dBR, dBStem  ! leaf and fine root carbon tendencies
    real :: dNL, dNR, dNStem  ! leaf and fine root nitrogen tendencies
    real :: dAleaf ! leaf area decrease due to dBL
    integer :: i

    ! update plant carbon and nitrogen for all cohorts
    do i = 1, vegn%n_cohorts
      cc => vegn%cohorts(i)
      associate ( sp => spdata(cc%species) )

      !    Turnover of leaves and roots regardless of the STATUS of leaf
      !    longevity. Deciduous: 0; Evergreen 0.035/LMa
      !    root turnover
      if (cc%status==LEAF_OFF) then
        alpha_L = sp%alpha_L ! 60.0 ! yr-1, for decuduous leaf fall
      else
        alpha_L = sp%alpha_L
      endif

      ! Stem turnover
      if (sp%lifeform == 0) then
        alpha_S = alpha_L
      else
        alpha_S = 0.0
      endif

      dBL    = cc%pleaf%c%c12 * alpha_L  / ndayyear
      dNL    = cc%pleaf%n%n14 * alpha_L  / ndayyear

      dBStem = cc%psapw%c%c12 * alpha_S  / ndayyear
      dNStem = cc%psapw%n%n14 * alpha_S  / ndayyear

      dBR    = cc%proot%c%c12 * sp%alpha_FR / ndayyear
      dNR    = cc%proot%n%n14 * sp%alpha_FR / ndayyear

      dAleaf = leaf_area_from_biomass(dBL, cc%species)

      ! Retranslocation to NSC and NSN
      cc%plabl%c%c12 = cc%plabl%c%c12 + l_fract  * (dBL + dBR + dBStem)
      cc%plabl%n%n14 = cc%plabl%n%n14 + retransN * (dNL + dNR + dNStem)

      ! update plant pools
      cc%pleaf%c%c12 = cc%pleaf%c%c12 - dBL
      cc%psapw%c%c12 = cc%psapw%c%c12 - dBStem
      cc%proot%c%c12 = cc%proot%c%c12 - dBR

      cc%pleaf%n%n14 = cc%pleaf%n%n14 - dNL
      cc%psapw%n%n14 = cc%psapw%n%n14 - dNStem
      cc%proot%n%n14 = cc%proot%n%n14 - dNR

      ! update leaf area and LAI
      cc%leafarea= leaf_area_from_biomass(cc%pleaf%c%c12, cc%species)
      cc%lai     = cc%leafarea / (cc%crownarea *(1.0-sp%internal_gap_frac))

      ! update NPP for leaves, fine roots, and wood
      cc%NPPleaf = cc%NPPleaf - l_fract * dBL
      cc%NPProot = cc%NPProot - l_fract * dBR
      cc%NPPwood = cc%NPPwood - l_fract * dBStem

      ! put C and N into soil pools
      loss_coarse  = (1.0 - l_fract) * cc%nindivs * (dBL - dAleaf * LMAmin + dBStem)
      loss_fine    = (1.0 - l_fract) * cc%nindivs * (dBR + dAleaf * LMAmin)
      lossN_coarse = (1.0 - retransN)* cc%nindivs * (dNL - dAleaf * sp%LNbase + dNStem)
      lossN_fine   = (1.0 - retransN)* cc%nindivs * (dNR + dAleaf * sp%LNbase)

      ! add to soil
      vegn%psoil_fs%c%c12 = vegn%psoil_fs%c%c12 +  &
        fsc_fine * loss_fine + fsc_wood * loss_coarse

      vegn%psoil_sl%c%c12 = vegn%psoil_sl%c%c12 +  &
        ((1.0 - fsc_fine)*loss_fine + (1.0 - fsc_wood) * loss_coarse)

      ! Nitrogen to soil SOMs
      vegn%psoil_fs%n%n14  = vegn%psoil_fs%n%n14 +    &
        fsc_fine * lossN_fine + fsc_wood * lossN_coarse

      vegn%psoil_sl%n%n14 = vegn%psoil_sl%n%n14 + &
        (1.0 - fsc_fine) * lossN_fine + (1.0 - fsc_wood) * lossN_coarse

      ! annual N from plants to soil
      vegn%N_P2S_yr = vegn%N_P2S_yr + lossN_fine + lossN_coarse

      ! record continuous biomass turnover (not linked to mortality)
      ! cc%m_turnover = cc%m_turnover + loss_coarse + loss_fine
      cc%m_turnover = cc%m_turnover + (1.0 - l_fract) * cc%nindivs * dBStem

      end associate
    enddo

  end subroutine vegn_tissue_turnover

  
  subroutine vegn_N_uptake(vegn, tsoil)
    !//////////////////////////////////////////////////////////////////////
    ! Mineral N uptake from the soil
    ! Code from BiomeE-Allocation
    !----------------------------------------------------------------------
    type(vegn_tile_type), intent(inout) :: vegn
    real, intent(in) :: tsoil ! average temperature of soil, deg K

    ! local variables
    type(cohort_type),pointer :: cc

    real    :: rho_N_up0 = 0.1 ! hourly N uptake rate, fraction of the total mineral N
    real    :: N_roots0  = 0.4 ! root biomass at half max N-uptake rate,kg C m-2

    real    :: totNup    ! kgN m-2
    real    :: avgNup
    real    :: rho_N_up, N_roots   ! actual N uptake rate
    ! logical :: NSN_not_full
    integer :: i

    ! xxx try
    vegn%ninorg%n14 = 0.2

    ! Nitrogen uptake parameter
    ! It considers competition here. How much N one can absorp depends on 
    ! how many roots it has and how many roots other individuals have.
    N_Roots  = 0.0
    vegn%N_uptake = 0.0

    if (vegn%ninorg%n14 > 0.0) then
    
      do i = 1, vegn%n_cohorts
        cc => vegn%cohorts(i)
        associate (sp => spdata(cc%species))

        cc%NSNmax = sp%fNSNmax*(cc%bl_max/(sp%CNleaf0*sp%leafLS)+cc%br_max/sp%CNroot0) !5.0 * (cc%bl_max/sp%CNleaf0 + cc%br_max/sp%CNroot0)) !
        if (cc%plabl%n%n14 < cc%NSNmax) N_Roots = N_Roots + cc%proot%c%c12 * cc%nindivs

        end associate
      enddo
      
      ! M-M equation for Nitrogen absoption, McMurtrie et al. 2012, Ecology & Evolution
      ! rate at given root biomass and period of time
      if (N_roots>0.0) then

        ! Add a temperature response equation herefor rho_N_up0 (Zhu Qing 2016)
        rho_N_up = rho_N_up0 * N_roots / (N_roots0 + N_roots) * hours_per_year * myinterface%dt_fast_yr        

        totNup = rho_N_up * vegn%ninorg%n14 * exp(9000.0 * (1./298.16 - 1./tsoil)) ! kgN m-2 time step-1

        ! Below code is from BiomeE-Allocation
        avgNup = totNup / N_roots ! kgN time step-1 kg roots-1
        
        ! Nitrogen uptaken by each cohort (N_uptake) - proportional to cohort's root mass
        vegn%N_uptake = 0.0
        do i = 1, vegn%n_cohorts
          cc => vegn%cohorts(i)
          cc%N_uptake  = 0.0
          if (cc%plabl%n%n14 < cc%NSNmax) then

            cc%N_uptake    = cc%proot%c%c12 * avgNup ! min(cc%proot%c%c12*avgNup, cc%NSNmax-cc%plabl%n%n14)
            cc%plabl%n%n14 = cc%plabl%n%n14 + cc%N_uptake
            cc%annualNup   = cc%annualNup + cc%N_uptake !/cc%crownarea

            ! subtract N from mineral N
            vegn%ninorg%n14 = vegn%ninorg%n14 - cc%N_uptake * cc%nindivs
            vegn%N_uptake   = vegn%N_uptake + cc%N_uptake * cc%nindivs
          endif
        enddo
        cc =>null()

      endif ! N_roots>0
    endif
  
  end subroutine vegn_N_uptake


  subroutine SOMdecomposition(vegn, tsoil, thetaS)
    !//////////////////////////////////////////////////////////////////////
    ! Soil organic matter decomposition and N mineralization
    !
    ! Code from BiomeE-Allocation
    !
    ! Nitrogen mineralization and immoblization with microbial C & N pools
    ! it's a new decomposition model with coupled C & N pools and variable 
    ! carbon use efficiency 
    !----------------------------------------------------------------------
    type(vegn_tile_type), intent(inout) :: vegn
    real                , intent(in)    :: tsoil ! soil temperature, deg K 
    real                , intent(in)    :: thetaS
    real :: CUE0=0.4  ! default microbial CUE
    real :: phoMicrobial = 2.5 ! turnover rate of microbes (yr-1)
    real :: CUEfast,CUEslow
    real :: CNm = 10.0  ! Microbial C/N ratio
    real :: NforM, fNM=0.0  ! mineral N available for microbes
    real :: micr_C_loss, fast_L_loss, slow_L_loss
    real :: runoff ! kg m-2 /step
    real :: N_loss
    real :: DON_fast,DON_slow,DON_loss ! Dissolved organic N loss, kg N m-2 step-1
    real :: fDON=0.0   ! 0.02     ! fractio of DON production in decomposition
    real :: fast_N_free 
    real :: slow_N_free 
    real :: CNfast, CNslow
    real :: A  ! decomp rate reduction due to moisture and temperature    

    runoff = vegn%runoff  !* myinterface%dt_fast_yr !kgH2O m-2 yr-1 ->kgH2O m-2/time step, weng 2017-10-15
  
    ! CN ratios of soil C pools
    CNfast = vegn%psoil_fs%c%c12 / vegn%psoil_fs%n%n14
    CNslow = vegn%psoil_sl%c%c12 / vegn%psoil_sl%n%n14

    ! C decomposition
    A = A_function(tsoil, thetaS)
    micr_C_loss = vegn%pmicr%c%c12    * (1.0 - exp(-A*phoMicrobial* myinterface%dt_fast_yr))
    fast_L_loss = vegn%psoil_fs%c%c12 * (1.0 - exp(-A*K1          * myinterface%dt_fast_yr))
    slow_L_loss = vegn%psoil_sl%c%c12 * (1.0 - exp(-A*K2          * myinterface%dt_fast_yr))

    ! Carbon use efficiencies of microbes
    NforM = fNM * vegn%ninorg%n14

    ! Default CUE0 adopted from BiomeE-Allocation
    if (slow_L_loss > 0.0) then  
      CUEfast = MIN(CUE0, CNm * (fast_L_loss/CNfast + NforM)/fast_L_loss)
    else
      CUEfast = CUE0
    end if
    if (slow_L_loss > 0.0) then
      CUEslow = MIN(CUE0,CNm * (slow_L_loss/CNslow + NforM)/slow_L_loss)
    else
      CUEslow = CUE0
    end if

    ! update C and N pools
    ! Carbon pools
    vegn%pmicr%c%c12  = vegn%pmicr%c%c12 - micr_C_loss &
                      + fast_L_loss * CUEfast &
                      + slow_L_loss * CUEslow
    vegn%psoil_fs%c%c12 = vegn%psoil_fs%c%c12 - fast_L_loss
    vegn%psoil_sl%c%c12 = vegn%psoil_sl%c%c12 - slow_L_loss

    fDON        = 0.25 ! 0.25 ! * myinterface%dt_fast_yr ! 0.05 !* myinterface%dt_fast_yr
    runoff      = 0.2 ! 0.2 ! mm day-1
    
    ! Assume it is proportional to decomposition rates
    ! Find some papers!!
    DON_fast    = fDON * fast_L_loss/CNfast * (etaN*runoff)
    DON_slow    = fDON * slow_L_loss/CNslow * (etaN*runoff)
    DON_loss    = DON_fast + DON_slow

    ! Update Nitrogen pools
    vegn%pmicr%n%n14= vegn%pmicr%c%c12/CNm
    vegn%psoil_fs%n%n14  = vegn%psoil_fs%n%n14  - fast_L_loss/CNfast - DON_fast
    vegn%psoil_sl%n%n14 = vegn%psoil_sl%n%n14 - slow_L_loss/CNslow - DON_slow
    
    ! Mixing of microbes to litters
    vegn%psoil_fs%c%c12 = vegn%psoil_fs%c%c12 + MLmixRatio*fast_L_loss * CUEfast
    vegn%psoil_fs%n%n14 = vegn%psoil_fs%n%n14 + MLmixRatio*fast_L_loss * CUEfast/CNm
    vegn%psoil_sl%c%c12 = vegn%psoil_sl%c%c12 + MLmixRatio*slow_L_loss * CUEslow
    vegn%psoil_sl%n%n14 = vegn%psoil_sl%n%n14 + MLmixRatio*slow_L_loss * CUEslow/CNm
    vegn%pmicr%c%c12 = vegn%pmicr%c%c12  - MLmixRatio*(fast_L_loss*CUEfast+slow_L_loss*CUEslow)
    vegn%pmicr%n%n14  = vegn%pmicr%c%c12/CNm
      
    ! update mineral N pool (mineralN)
    fast_N_free = MAX(0.0, fast_L_loss*(1./CNfast - CUEfast/CNm))
    slow_N_free = MAX(0.0, slow_L_loss*(1./CNslow - CUEslow/CNm))


    N_loss = vegn%ninorg%n14 * MIN(0.25, (A * K_nitrogen * myinterface%dt_fast_yr + etaN*runoff))

    vegn%Nloss_yr = vegn%Nloss_yr + N_loss + DON_loss

    vegn%ninorg%n14 = vegn%ninorg%n14 - N_loss     &
                    + vegn%N_input * myinterface%dt_fast_yr  &
                    + fast_N_free + slow_N_free  &
                    + micr_C_loss/CNm

    vegn%annualN   = vegn%annualN - N_loss     &
                    + vegn%N_input * myinterface%dt_fast_yr  &
                    + fast_N_free + slow_N_free  &
                    + micr_C_loss/CNm

    ! Check if soil C/N is above CN0
    fast_N_free = MAX(0.0, vegn%psoil_fs%n%n14  - vegn%psoil_fs%c%c12/CN0metabolicL)
    slow_N_free = MAX(0.0, vegn%psoil_sl%n%n14 - vegn%psoil_sl%c%c12/CN0structuralL)

    vegn%psoil_fs%n%n14 = vegn%psoil_fs%n%n14 - fast_N_free
    vegn%psoil_sl%n%n14 = vegn%psoil_sl%n%n14 - slow_N_free
    vegn%ninorg%n14    = vegn%ninorg%n14 + fast_N_free + slow_N_free
    vegn%annualN     = vegn%annualN  + fast_N_free + slow_N_free
    
    ! Heterotrophic respiration: decomposition of litters and SOM, kgC m-2 step-1
    vegn%rh =  (micr_C_loss + fast_L_loss*(1.-CUEfast)+ slow_L_loss*(1.0-CUEslow))

  end subroutine SOMdecomposition


  function A_function(tsoil, thetaS) result(A)
    !////////////////////////////////////////////////////////////////
    ! The combined reduction in decomposition rate as a funciton of TEMP and MOIST
    ! Based on CENTURY Parton et al 1993 GBC 7(4):785-809 and Bolker's copy of
    ! CENTURY code
    ! Code from BiomeE-Allocation
    !---------------------------------------------------------------
    real :: A                 ! return value, resulting reduction in decomposition rate
    real, intent(in) :: tsoil ! effective temperature for soil carbon decomposition
    real, intent(in) :: thetaS

    real :: soil_temp ! temperature of the soil, deg C
    real :: Td        ! rate multiplier due to temp
    real :: Wd        ! rate reduction due to mositure

    ! coefficeints and terms used in temperaturex term
    real :: Topt,Tmax,t1,t2,tshl,tshr

    soil_temp = tsoil-273.16

    ! EFFECT OF TEMPERATURE , ! from Bolker's century code
    Tmax = 45.0 
    if (soil_temp > Tmax) soil_temp = Tmax 
    Topt = 35.0 
    tshr = 0.2 
    tshl = 2.63 
    t1 = (Tmax-soil_temp)/(Tmax-Topt) 
    t2 = exp((tshr/tshl)*(1.-t1**tshl)) 
    Td = t1**tshr*t2 
    if (soil_temp > -10) Td = Td+0.05 
    if (Td > 1.) Td = 1. 

    ! EFFECT OF MOISTURE
    ! Linn and Doran, 1984, Soil Sci. Amer. J. 48:1267-1272
    ! This differs from the Century Wd
    ! was modified by slm/ens based on the figures from the above paper 
    ! (not the reported function)
    if (thetaS <= 0.3) then
      Wd = 0.2 
    else if (thetaS <= 0.6) then
      Wd = 0.2+0.8*(thetaS-0.3)/0.3
    else 
      Wd = 1.0 ! exp(2.3*(0.6-thetaS)); ! Weng, 2016-11-26
    endif
    A = (Td*Wd)  ! the combined (multiplicative) effect of temp and water
    ! on decomposition rates
  end function A_function


  !=======================================================================
  !=================== Cohort management =================================
  !=======================================================================

  subroutine rank_descending(x, idx)
    !////////////////////////////////////////////////////////////////
    ! Ranks array x in descending order: on return, idx() contains indices
    ! of elements of array x in descending order of x values. These codes
    ! are from Sergey Malyshev (biomee, Weng et al. 2015 Biogeosciences)
    ! Code from BiomeE-Allocation
    !---------------------------------------------------------------
    real,    intent(in)  :: x(:)
    integer, intent(out) :: idx(:)
    integer :: i,n
    integer, allocatable :: t(:)
    n = size(x)
    do i = 1,n
      idx(i) = i
    enddo
    allocate(t((n+1)/2))
    call mergerank(x, idx, n, t)
    deallocate(t)
  end subroutine rank_descending


  subroutine merge(x, a, na, b, nb, c, nc)
    !////////////////////////////////////////////////////////////////
    ! based on:
    ! http://rosettacode.org/wiki/Sorting_algorithms/Merge_sort#Fortran
    ! Code from BiomeE-Allocation
    !---------------------------------------------------------------
    integer, intent(in) :: na,nb,nc ! Normal usage: NA+NB = NC
    real, intent(in)       :: x(*)
    integer, intent(in)    :: a(na)    ! B overlays C(NA+1:NC)
    integer, intent(in)    :: b(nb)
    integer, intent(inout) :: c(nc)
    integer :: i, j, k
    i = 1; j = 1; k = 1;
    do while(i <= na .and. j <= nb)
      if (x(a(i)) >= x(b(j))) then
        c(k) = a(i) ; i = i+1
      else
        c(k) = b(j) ; j = j+1
      endif
      k = k + 1
    enddo
    do while (i <= na)
      c(k) = a(i) ; i = i + 1 ; k = k + 1
    enddo
  
  end subroutine merge


  recursive subroutine mergerank(x, a, n, t)
    !////////////////////////////////////////////////////////////////
    ! Code from BiomeE-Allocation
    !---------------------------------------------------------------
    integer, intent(in) :: n
    real,    intent(in) :: x(*)
    integer, dimension(n), intent(inout) :: a
    integer, dimension((n+1)/2), intent (out) :: t
    integer :: na,nb
    integer :: v
    if (n < 2) return
    if (n == 2) then
      if ( x(a(1)) < x(a(2)) ) then
        v = a(1) ; a(1) = a(2) ; a(2) = v
      endif
      return
    endif  
    na=(n+1)/2
    nb=n-na
    call mergerank(x,a,na,t)
    call mergerank(x,a(na+1),nb,t)
    if (x(a(na)) < x(a(na+1))) then
      t(1:na) = a(1:na)
      call merge(x,t,na,a(na+1),nb,a,n)
    endif
  end subroutine mergerank


  subroutine vegn_mergecohorts( vegn )
    !////////////////////////////////////////////////////////////////
    ! Merge similar cohorts in a tile
    ! Code from BiomeE-Allocation
    !---------------------------------------------------------------
    type(vegn_tile_type), intent(inout) :: vegn

    ! local variables
    type(cohort_type), pointer :: cc(:) ! array to hold new cohorts
    logical :: merged(vegn%n_cohorts)        ! mask to skip cohorts that were already merged
    ! real, parameter :: mindensity = 1.0E-6
    integer :: i,j,k
    allocate(cc(vegn%n_cohorts))
    merged(:)=.FALSE. ; k = 0
    do i = 1, vegn%n_cohorts 
      if (merged(i)) cycle ! skip cohorts that were already merged
      k = k+1
      cc(k) = vegn%cohorts(i)
      ! try merging the rest of the cohorts into current one
      do j = i+1, vegn%n_cohorts
        if (merged(j)) cycle ! skip cohorts that are already merged
        if (cohorts_can_be_merged(vegn%cohorts(j),cc(k))) then
          call merge_cohorts(vegn%cohorts(j),cc(k))
          merged(j) = .TRUE.
        endif
      enddo
    enddo

    ! at this point, k is the number of new cohorts
    vegn%n_cohorts = k
    deallocate(vegn%cohorts)
    vegn%cohorts=>cc

  end subroutine vegn_mergecohorts


  subroutine kill_lowdensity_cohorts( vegn )
    !////////////////////////////////////////////////////////////////
    ! Remove cohorts that have (almost) fully died and update tile
    ! Code from BiomeE-Allocation
    !---------------------------------------------------------------
    type(vegn_tile_type), intent(inout) :: vegn
    ! local variables
    type(cohort_type), pointer :: cx, cc(:) ! array to hold new cohorts
    ! logical :: merged(vegn%n_cohorts)        ! mask to skip cohorts that were already merged
    real, parameter :: mindensity = 0.25E-4
    integer :: i,k

    ! calculate the number of cohorts with indivs>mindensity
    k = 0
    do i = 1, vegn%n_cohorts
      if (vegn%cohorts(i)%nindivs > mindensity) k = k + 1
    enddo

    ! https://github.com/geco-bern/rsofun/issues/24
    !if (k==0) then 
    !  print *, "cohort too small..."
    !  stop
    !endif
    
    ! exclude cohorts that have low individuals
    if (k > 0 .and. k < vegn%n_cohorts) then
      allocate(cc(k))
      k = 0
      do i = 1,vegn%n_cohorts
        cx => vegn%cohorts(i)
        associate(sp => spdata(cx%species))
        if (cx%nindivs > mindensity) then
          k = k + 1
          cc(k) = cx
        else
          ! Carbon and Nitrogen from plants to soil pools
          call plant2soil(vegn, cx, cx%nindivs)
        endif
        end associate
      enddo
      vegn%n_cohorts = k
      deallocate (vegn%cohorts)
      vegn%cohorts => cc
    endif
  end subroutine kill_lowdensity_cohorts

  subroutine kill_old_grass(vegn)
  ! kill old grass cohorts
  ! Weng, 01/22/2023
  type(vegn_tile_type), intent(inout) :: vegn

  ! ---- local vars
  type(cohort_type), pointer :: cx, cc(:) ! array to hold new cohorts
  logical :: merged(vegn%n_cohorts)        ! mask to skip cohorts that were already merged
  real, parameter :: mindensity = 0.25E-4
  logical :: OldGrass
  integer :: i,j,k

 ! calculate the number of cohorts that are not old grass
  k = 0
  do i = 1, vegn%n_cohorts
    cx =>vegn%cohorts(i)
    associate(sp=>spdata(cx%species))
      OldGrass = (sp%lifeform ==0 .and. cx%age > 3.0)
      if (.not. OldGrass) k=k+1
    end associate
  enddo
  if (k==0)then
     write(*,*)'in kill_old_grass: All cohorts are old grass, No action!'
     !stop
  endif

  ! exclude cohorts that are old grass
  if (k>0 .and. k<vegn%n_cohorts)then
     allocate(cc(k))
     j=0
     do i = 1,vegn%n_cohorts
        cx =>vegn%cohorts(i)
        associate(sp=>spdata(cx%species))
        OldGrass = (sp%lifeform ==0 .and. cx%age > 3.0)
        if (.not. OldGrass) then
           j=j+1
           cc(j) = cx
        else
           ! Carbon and Nitrogen from plants to soil pools
           call plant2soil(vegn,cx,cx%nindivs)
        endif
        end associate
     enddo
     vegn%n_cohorts = j
     deallocate (vegn%cohorts)
     vegn%cohorts=>cc
  endif
  end subroutine kill_old_grass

  subroutine merge_cohorts(c1, c2)
    !////////////////////////////////////////////////////////////////
    ! kill low density cohorts, a new function seperated from vegn_mergecohorts
    ! Weng, 2014-07-22
    ! Code from BiomeE-Allocation
    !---------------------------------------------------------------
    type(cohort_type), intent(in) :: c1
    type(cohort_type), intent(inout) :: c2
    real :: x1, x2 ! normalized relative weights
    if (c1%nindivs > 0.0 .or. c2%nindivs > 0.0) then
      
      x1 = c1%nindivs/(c1%nindivs+c2%nindivs)
      x2 = c2%nindivs/(c1%nindivs+c2%nindivs)
      !else
      !   x1 = 0.5
      !   x2 = 0.5
      !endif

      ! update number of individuals in merged cohort
      c2%nindivs = c1%nindivs + c2%nindivs

      ! Carbon
      c2%pleaf%c%c12 = x1*c1%pleaf%c%c12 + x2*c2%pleaf%c%c12
      c2%proot%c%c12 = x1*c1%proot%c%c12 + x2*c2%proot%c%c12
      c2%psapw%c%c12 = x1*c1%psapw%c%c12 + x2*c2%psapw%c%c12
      c2%pwood%c%c12 = x1*c1%pwood%c%c12 + x2*c2%pwood%c%c12
      c2%pseed%c%c12 = x1*c1%pseed%c%c12 + x2*c2%pseed%c%c12
      c2%plabl%c%c12 = x1*c1%plabl%c%c12 + x2*c2%plabl%c%c12

      ! Allometry
      c2%dbh = x1*c1%dbh + x2*c2%dbh
      c2%height = x1*c1%height + x2*c2%height
      c2%crownarea = x1*c1%crownarea + x2*c2%crownarea
      c2%age = x1*c1%age + x2*c2%age
      c2%C_growth = x1*c1%C_growth + x2*c2%C_growth
      c2%topyear = x1*c1%topyear + x2*c2%topyear

      ! Nitrogen
      c2%pleaf%n%n14 = x1*c1%pleaf%n%n14 + x2*c2%pleaf%n%n14
      c2%proot%n%n14 = x1*c1%proot%n%n14 + x2*c2%proot%n%n14
      c2%psapw%n%n14 = x1*c1%psapw%n%n14 + x2*c2%psapw%n%n14
      c2%pwood%n%n14 = x1*c1%pwood%n%n14 + x2*c2%pwood%n%n14
      c2%pseed%n%n14 = x1*c1%pseed%n%n14 + x2*c2%pseed%n%n14
      c2%plabl%n%n14 = x1*c1%plabl%n%n14 + x2*c2%plabl%n%n14
      
      !  calculate the resulting dry heat capacity
      c2%leafarea = leaf_area_from_biomass(c2%pleaf%c%c12, c2%species)
      call init_cohort_allometry(c2) !Enseng comments
    endif

  end subroutine merge_cohorts


  function cohorts_can_be_merged(c1, c2); logical cohorts_can_be_merged
    !////////////////////////////////////////////////////////////////
    ! Code from BiomeE-Allocation
    !---------------------------------------------------------------
    type(cohort_type), intent(in) :: c1,c2
    ! real, parameter :: mindensity = 1.0E-4
    logical :: sameSpecies, sameLayer, sameSize, sameSizeTree, sameSizeGrass, lowDensity
    sameSpecies  = c1%species == c2%species
    
    sameLayer    = (c1%layer == c2%layer) .or. & ! .and. (c1%firstlayer == c2%firstlayer)
      ((spdata(c1%species)%lifeform == 0) .and. &
       (spdata(c2%species)%lifeform == 0) .and. &
       (c1%layer > 1 .and.c2%layer > 1))
    
    sameSizeTree = (spdata(c1%species)%lifeform > 0).and.  &
      (spdata(c2%species)%lifeform > 0).and.  &
      ((abs(c1%DBH - c2%DBH)/c2%DBH < 0.2 ) .or.  &
      (abs(c1%DBH - c2%DBH) < 0.001))  ! it'll be always true for grasses
    
    sameSizeGrass= (spdata(c1%species)%lifeform == 0) .and. &
      (spdata(c2%species)%lifeform == 0) .and. &
      (abs(c1%DBH - c2%DBH) < eps .and. c1%age > 2. .and. c2%age > 2.)  ! it'll be always true for grasses
    
    sameSize = sameSizeTree .OR. sameSizeGrass
    lowDensity  = .FALSE. ! c1%nindivs < mindensity 
    
    ! Weng, 2014-01-27, turned off
    cohorts_can_be_merged = sameSpecies .and. sameLayer .and. sameSize
  end function


  subroutine initialize_cohort_from_biomass(cc, btot)
    !////////////////////////////////////////////////////////////////
    ! calculate tree height, DBH, height, and crown area by initial biomass
    ! The allometry equations are from Ray Dybzinski et al. 2011 and Forrior et al. in review
    !         HT = alphaHT * DBH ** (gamma-1)   ! DBH --> Height
    !         CA = alphaCA * DBH ** gamma       ! DBH --> Crown Area
    !         BM = alphaBM * DBH ** (gamma + 1) ! DBH --> tree biomass
    ! Code from BiomeE-Allocation
    !---------------------------------------------------------------
    type(cohort_type), intent(inout) :: cc
    real, intent(in) :: btot ! total biomass per individual, kg C
    associate(sp=>spdata(cc%species))
    
    cc%DBH        = (btot / sp%alphaBM) ** ( 1.0/sp%thetaBM )
    cc%height     = sp%alphaHT * cc%dbh ** sp%thetaHT
    cc%crownarea  = sp%alphaCA * cc%dbh ** sp%thetaCA
    cc%bl_max     = sp%LMA   * sp%LAImax        * cc%crownarea/max(1,cc%layer)
    cc%br_max     = sp%phiRL * sp%LAImax/sp%SRA * cc%crownarea/max(1,cc%layer)
    cc%NSNmax     = sp%fNSNmax*(cc%bl_max/(sp%CNleaf0*sp%leafLS)+cc%br_max/sp%CNroot0)
    cc%plabl%c%c12        = 2.0 * (cc%bl_max + cc%br_max)
    
    call rootarea_and_verticalprofile( cc )
    
    ! N pools
    cc%plabl%n%n14    = 5.0 * (cc%bl_max / sp%CNleaf0 + cc%br_max / sp%CNroot0)
    cc%pleaf%n%n14  = cc%pleaf%c%c12 / sp%CNleaf0
    cc%proot%n%n14  = cc%proot%c%c12 / sp%CNroot0
    cc%psapw%n%n14  = cc%psapw%c%c12 / sp%CNsw0
    cc%pwood%n%n14  = cc%pwood%c%c12 / sp%CNwood0
    end associate
  
  end subroutine initialize_cohort_from_biomass

  !============= Reset to Initial Vegetation States =====================
   !Weng, 12/20/2022
   subroutine reset_vegn_initial(vegn)
    type(vegn_tile_type),intent(inout),pointer :: vegn

    !--------local vars -------
    type(cohort_type),dimension(:), pointer :: cc,cc1
    type(cohort_type), pointer :: cp
    integer :: i, istat

    !Reset to initial plant cohorts
    allocate(cc(1:vegn%n_initialCC), STAT = istat)
    cc1 => vegn%cohorts ! Remember the current cohorts in vegn
    cc = vegn%initialCC ! Copy the initial cohorts to a new cohor array
    vegn%cohorts => cc  ! Set the vegn%cohorts as the initial cohorts
    vegn%n_cohorts = vegn%n_initialCC ! size(vegn%cohorts)

    !Release memory
    deallocate(cc1) ! Remove the old cohorts
    cc => null()

    ! Relayering and summary
    call relayer_cohorts(vegn)
    call summarize_tile(vegn)

    ! ID each cohort
    do i=1, vegn%n_cohorts
       cp => vegn%cohorts(i)
       cp%ccID = MaxCohortID + i
    enddo
    MaxCohortID = cp%ccID

   end subroutine reset_vegn_initial

  ! subroutine annual_calls( vegn )
  !   !////////////////////////////////////////////////////////////////
  !   ! Code from BiomeE-Allocation
  !   !---------------------------------------------------------------
  !   type(vegn_tile_type), intent(inout) :: vegn
  !   !---- annual call -------------
  !   ! update the LAImax of each PFT according to available N for next year
  !   if (update_annualLAImax) call vegn_annualLAImax_update( vegn )
  !   ! Reproduction and mortality
  !   !call vegn_starvation( vegn )  ! called daily
  !   !call vegn_annual_starvation( vegn )
  !   call vegn_reproduction( vegn )
  !   call vegn_nat_mortality(vegn, real(seconds_per_year))
  !   ! Re-organize cohorts
  !   call relayer_cohorts( vegn )
  !   call kill_lowdensity_cohorts( vegn )
  !   call vegn_mergecohorts( vegn )
  !   ! set annual variables zero
  !   call Zero_diagnostics( vegn )
  ! end subroutine annual_calls


  subroutine init_cohort_allometry( cc )
    !////////////////////////////////////////////////////////////////
    ! Code from BiomeE-Allocation
    !---------------------------------------------------------------
    type(cohort_type), intent(inout) :: cc
    ! ----- local var -----------
    integer :: layer
    real    :: btot ! total biomass per individual, kg C

    associate(sp=>spdata(cc%species))
      !if (sp%lifeform>0) then
      btot = max(0.0001, cc%pwood%c%c12 + cc%psapw%c%c12)
      layer = max(1, cc%layer)

      cc%DBH        = (btot / sp%alphaBM) ** ( 1.0/sp%thetaBM )
      cc%height     = sp%alphaHT * cc%dbh ** sp%thetaHT
      cc%crownarea  = sp%alphaCA * cc%dbh ** sp%thetaCA

      ! calculations of bl_max and br_max are here only for the sake of the
      ! diagnostics, because otherwise those fields are inherited from the 
      ! parent cohort and produce spike in the output, even though these spurious
      ! values are not used by the model
      cc%bl_max = sp%LMA   * sp%LAImax        * cc%crownarea/layer
      cc%br_max = sp%phiRL * sp%LAImax/sp%SRA * cc%crownarea/layer
      cc%NSNmax = sp%fNSNmax * (cc%bl_max / (sp%CNleaf0 * sp%leafLS) + cc%br_max / sp%CNroot0)
    end associate
  
  end subroutine init_cohort_allometry


  subroutine vegn_annualLAImax_update( vegn )
    !////////////////////////////////////////////////////////////////
    ! used for updating LAImax according to mineral N in soil
    ! Potential problems:
    !   1. All species LAImax are updated
    !   2. For evergreen, LAImax can be less than current LAI.
    !  Weng, 2017-08-02
    ! Code from BiomeE-Allocation
    !---------------------------------------------------------------
    type(vegn_tile_type), intent(inout) :: vegn
    ! local variables
    ! type(cohort_type), pointer :: cc
    real   :: LAImin, LAIfixedN, LAImineralN
    real   :: LAI_Nitrogen
    ! real   :: fixedN, rootN
    logical:: fixedN_based
    integer :: i
    ! Calculating LAI max based on mineral N or mineralN + fixed N
    fixedN_based =  .False. ! .True. !
    LAImin       = 0.5

    !fixedN = 0.0
    !do i = 1,vegn%n_cohorts
    !      cc => vegn%cohorts(i)
    !      fixedN = fixedN + cc%annualfixedN * cc%crownarea * cc%nindivs
    !enddo
    ! Mineral+fixed N-based LAImax
    ! LAI_fixedN = sp%Nfixrate0 * sp%LMA * sp%CNleaf0 * sp%leafLS / sp%LMA
    ! cc%br_max = sp%phiRL*cc%bl_max/(sp%LMA*sp%SRA)

    vegn%previousN = 0.8 * vegn%previousN + 0.2 * vegn%annualN
    do i=0,MSPECIES
      associate (sp => spdata(i) )
        LAIfixedN  = 0.5 * sp%Nfixrate0 * sp%CNleaf0 * sp%leafLS
        LAImineralN = 0.5*vegn%previousN*sp%CNleaf0*sp%leafLS/sp%LMA

        !LAImineralN = vegn%previousN/(sp%LMA/(sp%CNleaf0*sp%leafLS)+sp%phiRL*sp%alpha_FR/sp%SRA /sp%CNroot0)
        LAI_nitrogen = LAIfixedN + LAImineralN
        ! spdata(i)%LAImax = MAX(LAImin, MIN(LAI_nitrogen, sp%LAI_light))

        ! turn off N limitation
        spdata(i)%LAImax = MAX(LAImin, sp%LAI_light)

        spdata(i)%underLAImax = MIN(sp%LAImax, 1.2)

        ! print*,'sp%LAI_light', sp%LAI_light

      end associate
    enddo

    !  ! update the PFTs in the first layer based on fixed N
    !  if (fixedN_based) then ! based on "cc%annualfixedN + vegn%previousN"
    !!    Reset sp%LAImax
    !     do i = 1,vegn%n_cohorts
    !        cc => vegn%cohorts(i)
    !        associate (sp => spdata(cc%species) )
    !        sp%LAImax    = 0.0  ! max(sp%LAImax,ccLAImax)
    !        sp%layerfrac = 0.0
    !        sp%n_cc      = 0
    !        end associate
    !     enddo
    !!   Sum ccLAImax in the first layer
    !     do i = 1,vegn%n_cohorts
    !        cc => vegn%cohorts(i)
    !        associate ( sp => spdata(cc%species) )
    !        if (sp%LAImax < LAImin) then
    !           LAI_nitrogen = 0.5*(vegn%previousN+cc%annualfixedN)*sp%CNleaf0*sp%leafLS/sp%LMA
    !           if (sp%Nfixrate0 > 0.0)
    !           sp%LAImax    = MAX(LAImin, MIN(LAI_nitrogen,sp%LAI_light))
    !        endif
    !        end associate
    !     enddo
    !  endif
  
  end subroutine vegn_annualLAImax_update


  function leaf_area_from_biomass(bl,species) result (area)
    !////////////////////////////////////////////////////////////////
    ! Code from BiomeE-Allocation
    !---------------------------------------------------------------
    real :: area ! returned value
    real,    intent(in) :: bl      ! biomass of leaves, kg C/individual
    integer, intent(in) :: species ! species
    ! integer, intent(in) :: layer, firstlayer
    ! modified by Weng (2014-01-09), 07-18-2017
    area = bl/spdata(species)%LMA
    !if (layer > 1.AND. firstlayer == 0) then
    !   area = bl/(0.5*spdata(species)%LMA) ! half thickness for leaves in understory
    !else
    !   area = bl/spdata(species)%LMA
    !endif
  
  end function
  
  !=======================================================================
  !==================== Vegetation initializations =======================
  !=======================================================================

  subroutine initialize_vegn_tile( vegn, nCohorts )
    !////////////////////////////////////////////////////////////////
    ! Code from BiomeE-Allocation
    !---------------------------------------------------------------
    type(vegn_tile_type), intent(inout), pointer :: vegn
    integer, intent(in) :: nCohorts
    ! -local vars -------
    type(cohort_type), dimension(:), pointer :: cc
    type(cohort_type), pointer :: cx
    real    :: btotal
<<<<<<< HEAD
    integer :: i, istat, init_n_cohorts
    ! integer :: io           ! i/o status for the namelist
    ! integer :: ierr         ! error code, returned by i/o routines
    ! integer :: nml_unit
=======
    integer :: i, istat
>>>>>>> 571f0fc0

    ! Take tile parameters from myinterface (they are read from the namelist file in initialize_PFT() otherwise)
    soiltype    = myinterface%params_tile%soiltype 
    FLDCAP      = myinterface%params_tile%FLDCAP 
    WILTPT      = myinterface%params_tile%WILTPT 
    K1          = myinterface%params_tile%K1  
    K2          = myinterface%params_tile%K2
    K_nitrogen  = myinterface%params_tile%K_nitrogen  
    MLmixRatio  = myinterface%params_tile%MLmixRatio    
    etaN        = myinterface%params_tile%etaN  
    LMAmin      = myinterface%params_tile%LMAmin   
    fsc_fine    = myinterface%params_tile%fsc_fine                
    fsc_wood    = myinterface%params_tile%fsc_wood                
    GR_factor   = myinterface%params_tile%GR_factor                
    l_fract     = myinterface%params_tile%l_fract      
    retransN    = myinterface%params_tile%retransN     
    f_initialBSW= myinterface%params_tile%f_initialBSW 
    f_N_add     = myinterface%params_tile%f_N_add  
    tf_base     = myinterface%params_tile%tf_base  !calibratable
    par_mort    = myinterface%params_tile%par_mort  !calibratable
    par_mort_under  = myinterface%params_tile%par_mort_under  !calibratable

    !  Read parameters from the parameter file (namelist)

<<<<<<< HEAD
      ! Initialize plant cohorts
      init_n_cohorts = myinterface%init_cohort(1)%init_n_cohorts !nCohorts !Weng,2018-11-21
      allocate(cc(1:init_n_cohorts), STAT = istat)
      vegn%cohorts => cc
      vegn%n_cohorts = init_n_cohorts
      cc => null()

      do i=1,init_n_cohorts
        cx => vegn%cohorts(i)
        cx%status  = LEAF_OFF ! ON=1, OFF=0 ! ON
        cx%layer   = 1
        cx%age = 0
        cx%species = INT(myinterface%init_cohort(i)%init_cohort_species)
        cx%ccID    =  i
        cx%plabl%c%c12     = myinterface%init_cohort(i)%init_cohort_nsc
        cx%nindivs = myinterface%init_cohort(i)%init_cohort_nindivs ! trees/m2
        cx%psapw%c%c12     = myinterface%init_cohort(i)%init_cohort_bsw
        cx%pwood%c%c12     = myinterface%init_cohort(i)%init_cohort_bHW
        btotal     = cx%psapw%c%c12 + cx%pwood%c%c12  ! kgC /tree
        call initialize_cohort_from_biomass(cx,btotal)
      enddo
      MaxCohortID = cx%ccID

      ! Sorting these cohorts
      call relayer_cohorts( vegn )

      ! Initial Soil pools and environmental conditions
      vegn%psoil_fs%c%c12   = myinterface%init_soil%init_fast_soil_C ! kgC m-2
      vegn%psoil_sl%c%c12  = myinterface%init_soil%init_slow_soil_C ! slow soil carbon pool, (kg C/m2)
      vegn%psoil_fs%n%n14   = vegn%psoil_fs%c%c12 / CN0metabolicL  ! fast soil nitrogen pool, (kg N/m2)
      vegn%psoil_sl%n%n14  = vegn%psoil_sl%c%c12 / CN0structuralL  ! slow soil nitrogen pool, (kg N/m2)
      vegn%N_input      = myinterface%init_soil%N_input   ! kgN m-2 yr-1, N input to soil
      vegn%ninorg%n14     = myinterface%init_soil%init_Nmineral  ! Mineral nitrogen pool, (kg N/m2)
      vegn%previousN    = vegn%ninorg%n14

      ! Soil water parameters
      vegn%soiltype = myinterface%params_tile%soiltype    
      vegn%FLDCAP = myinterface%params_tile%FLDCAP  
      vegn%WILTPT = myinterface%params_tile%WILTPT  

      ! Initialize soil volumetric water conent with field capacity (maximum soil moisture to start with)
      vegn%wcl = myinterface%params_tile%FLDCAP  
      ! Update soil water
      vegn%SoilWater = 0.0
      do i=1, max_lev
        vegn%SoilWater = vegn%SoilWater + vegn%wcl(i)*thksl(i)*1000.0
      enddo
      vegn%thetaS = 1.0
      ! tile
      call summarize_tile( vegn )
      vegn%initialN0 =  vegn%plabl%n%n14 + vegn%pseed%n%n14 + vegn%pleaf%n%n14 +      &
                        vegn%proot%n%n14 + vegn%psapw%n%n14 + vegn%pwood%n%n14 + &
                        vegn%pmicr%n%n14 + vegn%psoil_fs%n%n14 +       &
                        vegn%psoil_sl%n%n14 + vegn%ninorg%n14
      vegn%totN =  vegn%initialN0

    endif  ! initialization: random or pre-described

    ! For reset: Keep initial plant cohorts
    allocate(cc(1:init_n_cohorts), STAT = istat)
    cc = vegn%cohorts
    vegn%initialCC   => cc
    vegn%n_initialCC = init_n_cohorts
    cc => null()
  
=======
    ! Initialize plant cohorts
    init_n_cohorts = nCohorts ! Weng,2018-11-21
    allocate(cc(1:init_n_cohorts), STAT = istat)
    vegn%cohorts => cc
    vegn%n_cohorts = init_n_cohorts
    cc => null()

    cx => vegn%cohorts(1)  ! to avoid compiler warning
    do i=1,init_n_cohorts
      cx => vegn%cohorts(i)
      cx%status  = LEAF_OFF ! ON=1, OFF=0 ! ON
      cx%layer   = 1
      cx%species = INT(myinterface%init_cohort(i)%init_cohort_species)
      cx%ccID    =  i
      cx%plabl%c%c12     = myinterface%init_cohort(i)%init_cohort_nsc
      cx%nindivs = myinterface%init_cohort(i)%init_cohort_nindivs ! trees/m2
      cx%psapw%c%c12     = myinterface%init_cohort(i)%init_cohort_bsw
      cx%pwood%c%c12     = myinterface%init_cohort(i)%init_cohort_bHW
      btotal     = cx%psapw%c%c12 + cx%pwood%c%c12  ! kgC /tree
      call initialize_cohort_from_biomass(cx,btotal)
    enddo
    MaxCohortID = cx%ccID

    ! Sorting these cohorts
    call relayer_cohorts( vegn )

    ! Initial Soil pools and environmental conditions
    vegn%psoil_fs%c%c12   = myinterface%init_soil%init_fast_soil_C ! kgC m-2
    vegn%psoil_sl%c%c12  = myinterface%init_soil%init_slow_soil_C ! slow soil carbon pool, (kg C/m2)
    vegn%psoil_fs%n%n14   = vegn%psoil_fs%c%c12 / CN0metabolicL  ! fast soil nitrogen pool, (kg N/m2)
    vegn%psoil_sl%n%n14  = vegn%psoil_sl%c%c12 / CN0structuralL  ! slow soil nitrogen pool, (kg N/m2)
    vegn%N_input      = myinterface%init_soil%N_input   ! kgN m-2 yr-1, N input to soil
    vegn%ninorg%n14     = myinterface%init_soil%init_Nmineral  ! Mineral nitrogen pool, (kg N/m2)
    vegn%previousN    = vegn%ninorg%n14

    ! Soil water parameters
    vegn%soiltype = myinterface%params_tile%soiltype    
    vegn%FLDCAP = myinterface%params_tile%FLDCAP  
    vegn%WILTPT = myinterface%params_tile%WILTPT  

    ! Initialize soil volumetric water conent with field capacity (maximum soil moisture to start with)
    vegn%wcl = myinterface%params_tile%FLDCAP  

    ! Update soil water
    vegn%SoilWater = 0.0
    do i=1, max_lev
      vegn%SoilWater = vegn%SoilWater + vegn%wcl(i)*thksl(i)*1000.0
    enddo
    vegn%thetaS = 1.0

    ! tile
    call summarize_tile( vegn )
    vegn%initialN0 =  vegn%plabl%n%n14 + vegn%pseed%n%n14 + vegn%pleaf%n%n14 +      &
                      vegn%proot%n%n14 + vegn%psapw%n%n14 + vegn%pwood%n%n14 + &
                      vegn%pmicr%n%n14 + vegn%psoil_fs%n%n14 +       &
                      vegn%psoil_sl%n%n14 + vegn%ninorg%n14
    vegn%totN =  vegn%initialN0

>>>>>>> 571f0fc0
  end subroutine initialize_vegn_tile

end module md_vegetation_biomee<|MERGE_RESOLUTION|>--- conflicted
+++ resolved
@@ -2232,14 +2232,10 @@
     type(cohort_type), dimension(:), pointer :: cc
     type(cohort_type), pointer :: cx
     real    :: btotal
-<<<<<<< HEAD
     integer :: i, istat, init_n_cohorts
     ! integer :: io           ! i/o status for the namelist
     ! integer :: ierr         ! error code, returned by i/o routines
     ! integer :: nml_unit
-=======
-    integer :: i, istat
->>>>>>> 571f0fc0
 
     ! Take tile parameters from myinterface (they are read from the namelist file in initialize_PFT() otherwise)
     soiltype    = myinterface%params_tile%soiltype 
@@ -2264,7 +2260,7 @@
 
     !  Read parameters from the parameter file (namelist)
 
-<<<<<<< HEAD
+! xxx seems new from d-ben - missing if?
       ! Initialize plant cohorts
       init_n_cohorts = myinterface%init_cohort(1)%init_n_cohorts !nCohorts !Weng,2018-11-21
       allocate(cc(1:init_n_cohorts), STAT = istat)
@@ -2321,75 +2317,15 @@
                         vegn%psoil_sl%n%n14 + vegn%ninorg%n14
       vegn%totN =  vegn%initialN0
 
-    endif  ! initialization: random or pre-described
-
     ! For reset: Keep initial plant cohorts
     allocate(cc(1:init_n_cohorts), STAT = istat)
     cc = vegn%cohorts
     vegn%initialCC   => cc
     vegn%n_initialCC = init_n_cohorts
     cc => null()
+    
+    ! xxx up to here new from d-ben
   
-=======
-    ! Initialize plant cohorts
-    init_n_cohorts = nCohorts ! Weng,2018-11-21
-    allocate(cc(1:init_n_cohorts), STAT = istat)
-    vegn%cohorts => cc
-    vegn%n_cohorts = init_n_cohorts
-    cc => null()
-
-    cx => vegn%cohorts(1)  ! to avoid compiler warning
-    do i=1,init_n_cohorts
-      cx => vegn%cohorts(i)
-      cx%status  = LEAF_OFF ! ON=1, OFF=0 ! ON
-      cx%layer   = 1
-      cx%species = INT(myinterface%init_cohort(i)%init_cohort_species)
-      cx%ccID    =  i
-      cx%plabl%c%c12     = myinterface%init_cohort(i)%init_cohort_nsc
-      cx%nindivs = myinterface%init_cohort(i)%init_cohort_nindivs ! trees/m2
-      cx%psapw%c%c12     = myinterface%init_cohort(i)%init_cohort_bsw
-      cx%pwood%c%c12     = myinterface%init_cohort(i)%init_cohort_bHW
-      btotal     = cx%psapw%c%c12 + cx%pwood%c%c12  ! kgC /tree
-      call initialize_cohort_from_biomass(cx,btotal)
-    enddo
-    MaxCohortID = cx%ccID
-
-    ! Sorting these cohorts
-    call relayer_cohorts( vegn )
-
-    ! Initial Soil pools and environmental conditions
-    vegn%psoil_fs%c%c12   = myinterface%init_soil%init_fast_soil_C ! kgC m-2
-    vegn%psoil_sl%c%c12  = myinterface%init_soil%init_slow_soil_C ! slow soil carbon pool, (kg C/m2)
-    vegn%psoil_fs%n%n14   = vegn%psoil_fs%c%c12 / CN0metabolicL  ! fast soil nitrogen pool, (kg N/m2)
-    vegn%psoil_sl%n%n14  = vegn%psoil_sl%c%c12 / CN0structuralL  ! slow soil nitrogen pool, (kg N/m2)
-    vegn%N_input      = myinterface%init_soil%N_input   ! kgN m-2 yr-1, N input to soil
-    vegn%ninorg%n14     = myinterface%init_soil%init_Nmineral  ! Mineral nitrogen pool, (kg N/m2)
-    vegn%previousN    = vegn%ninorg%n14
-
-    ! Soil water parameters
-    vegn%soiltype = myinterface%params_tile%soiltype    
-    vegn%FLDCAP = myinterface%params_tile%FLDCAP  
-    vegn%WILTPT = myinterface%params_tile%WILTPT  
-
-    ! Initialize soil volumetric water conent with field capacity (maximum soil moisture to start with)
-    vegn%wcl = myinterface%params_tile%FLDCAP  
-
-    ! Update soil water
-    vegn%SoilWater = 0.0
-    do i=1, max_lev
-      vegn%SoilWater = vegn%SoilWater + vegn%wcl(i)*thksl(i)*1000.0
-    enddo
-    vegn%thetaS = 1.0
-
-    ! tile
-    call summarize_tile( vegn )
-    vegn%initialN0 =  vegn%plabl%n%n14 + vegn%pseed%n%n14 + vegn%pleaf%n%n14 +      &
-                      vegn%proot%n%n14 + vegn%psapw%n%n14 + vegn%pwood%n%n14 + &
-                      vegn%pmicr%n%n14 + vegn%psoil_fs%n%n14 +       &
-                      vegn%psoil_sl%n%n14 + vegn%ninorg%n14
-    vegn%totN =  vegn%initialN0
-
->>>>>>> 571f0fc0
   end subroutine initialize_vegn_tile
 
 end module md_vegetation_biomee