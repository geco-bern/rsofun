--- conflicted
+++ resolved
@@ -950,17 +950,10 @@
 
   function f_dehardening(gdd, kphio_par_c, kphio_par_d) result(ftemp)
     !////////////////////////////////////////////////////////////////
-<<<<<<< HEAD
-    ! Hardening function of instantaneous temperature
-    !----------------------------------------------------------------
-    ! arguments
-    real, intent(in)    :: gdd           ! cumulative degree days (deg C)
-=======
     ! De-hardening function of temperature sum (cumulative degree days)
     !----------------------------------------------------------------
     ! arguments
     real, intent(in)    :: gdd            ! cumulative degree days (deg C)
->>>>>>> a1a1d165
     real, intent(in)    :: kphio_par_c    ! unitless shape parameter for dehardening function
     real, intent(in)    :: kphio_par_d    ! unitless shape parameter for dehardening function
 
