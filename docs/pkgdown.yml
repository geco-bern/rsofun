pandoc: 2.11.2
pkgdown: 1.6.1
pkgdown_sha: ~
articles:
  pmodel_use: pmodel_use.html
<<<<<<< HEAD
last_built: 2021-10-12T09:22Z
=======
last_built: 2021-10-01T08:39Z
>>>>>>> a10e11ea
<|MERGE_RESOLUTION|>--- conflicted
+++ resolved
@@ -3,8 +3,5 @@
 pkgdown_sha: ~
 articles:
   pmodel_use: pmodel_use.html
-<<<<<<< HEAD
+
 last_built: 2021-10-12T09:22Z
-=======
-last_built: 2021-10-01T08:39Z
->>>>>>> a10e11ea
