--- conflicted
+++ resolved
@@ -228,16 +228,11 @@
   ddf_obs        = ddf_obs
   )
 
-<<<<<<< HEAD
 ## update parameters for site-level simulations, run and read sofun
 params_opt <- readr::read_csv( paste0(settings_calib$dir_results, "params_opt_", settings_calib$name,".csv") )
 nothing <- update_params( params_opt, settings = settings_sims )
 rm("mod")
-=======
-
-nothing <- update_params( as.list(settings_calib$par_opt), settings_sims$dir_sofun )
-
->>>>>>> 806472df
+
 mod <- runread_sofun( 
   settings = settings_sims, 
   setup = setup_sofun 
